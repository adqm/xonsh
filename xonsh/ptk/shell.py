# -*- coding: utf-8 -*-
"""The prompt_toolkit based xonsh shell."""
import sys
import builtins

from prompt_toolkit.key_binding.manager import KeyBindingManager
from prompt_toolkit.auto_suggest import AutoSuggestFromHistory
from prompt_toolkit.layout.lexers import PygmentsLexer
from prompt_toolkit.shortcuts import print_tokens
from prompt_toolkit.styles import PygmentsStyle, style_from_dict

from xonsh.base_shell import BaseShell
from xonsh.tools import print_exception, carriage_return, ansicolors_to_ptk1_names
from xonsh.ptk.completer import PromptToolkitCompleter
from xonsh.ptk.history import PromptToolkitHistory
from xonsh.ptk.key_bindings import load_xonsh_bindings
from xonsh.ptk.shortcuts import Prompter
from xonsh.events import events
from xonsh.shell import transform_command
from xonsh.platform import HAS_PYGMENTS, ON_WINDOWS
from xonsh.style_tools import (
    partial_color_tokenize,
    _TokenType,
    DEFAULT_STYLE_DICT as _DEFAULT_STYLE_DICT,
)
from xonsh.lazyimps import pygments, pyghooks, winutils
from xonsh.pygments_cache import get_all_styles
from xonsh.lazyasd import LazyObject


Token = _TokenType()

events.transmogrify("on_ptk_create", "LoadEvent")
events.doc(
    "on_ptk_create",
    """
on_ptk_create(prompter: Prompter, history: PromptToolkitHistory, completer: PromptToolkitCompleter, bindings: KeyBindingManager) ->

Fired after prompt toolkit has been initialized
""",
)

# Convert new ansicolor names to names
# understood by PTK1
DEFAULT_STYLE_DICT = LazyObject(
    lambda: ansicolors_to_ptk1_names(_DEFAULT_STYLE_DICT),
    globals(),
    "DEFAULT_STYLE_DICT",
)


class PromptToolkitShell(BaseShell):
    """The xonsh shell."""

    def __init__(self, **kwargs):
        super().__init__(**kwargs)
        if ON_WINDOWS:
            winutils.enable_virtual_terminal_processing()
        self._first_prompt = True
        self.prompter = Prompter()
        self.history = PromptToolkitHistory()
        self.pt_completer = PromptToolkitCompleter(self.completer, self.ctx, self)
        key_bindings_manager_args = {
            "enable_auto_suggest_bindings": True,
            "enable_search": True,
            "enable_abort_and_exit_bindings": True,
        }
        self.key_bindings_manager = KeyBindingManager(**key_bindings_manager_args)
        load_xonsh_bindings(self.key_bindings_manager)
        # This assumes that PromptToolkitShell is a singleton
        events.on_ptk_create.fire(
            prompter=self.prompter,
            history=self.history,
            completer=self.pt_completer,
            bindings=self.key_bindings_manager,
        )

    def singleline(
        self,
        store_in_history=True,
        auto_suggest=None,
        enable_history_search=True,
        multiline=True,
        **kwargs
    ):
        """Reads a single line of input from the shell. The store_in_history
        kwarg flags whether the input should be stored in PTK's in-memory
        history.
        """
        events.on_pre_prompt.fire()
<<<<<<< HEAD
        env = builtins.__xonsh__.env
        mouse_support = env.get('MOUSE_SUPPORT')
=======
        env = builtins.__xonsh_env__
        mouse_support = env.get("MOUSE_SUPPORT")
>>>>>>> 7a6c3b8f
        if store_in_history:
            history = self.history
        else:
            history = None
            enable_history_search = False
        auto_suggest = auto_suggest if env.get("AUTO_SUGGEST") else None
        completions_display = env.get("COMPLETIONS_DISPLAY")
        multicolumn = completions_display == "multi"
        complete_while_typing = env.get("UPDATE_COMPLETIONS_ON_KEYPRESS")
        if complete_while_typing:
            # PTK requires history search to be none when completing while typing
            enable_history_search = False
        if HAS_PYGMENTS:
            self.styler.style_name = env.get("XONSH_COLOR_STYLE")
        completer = None if completions_display == "none" else self.pt_completer
        if not env.get("UPDATE_PROMPT_ON_KEYPRESS"):
            prompt_tokens_cached = self.prompt_tokens(None)
            get_prompt_tokens = lambda cli: prompt_tokens_cached
            rprompt_tokens_cached = self.rprompt_tokens(None)
            get_rprompt_tokens = lambda cli: rprompt_tokens_cached
            bottom_toolbar_tokens_cached = self.bottom_toolbar_tokens(None)
            get_bottom_toolbar_tokens = lambda cli: bottom_toolbar_tokens_cached
        else:
            get_prompt_tokens = self.prompt_tokens
            get_rprompt_tokens = self.rprompt_tokens
            get_bottom_toolbar_tokens = self.bottom_toolbar_tokens

        with self.prompter:
            prompt_args = {
                "mouse_support": mouse_support,
                "auto_suggest": auto_suggest,
                "get_prompt_tokens": get_prompt_tokens,
                "get_rprompt_tokens": get_rprompt_tokens,
                "get_bottom_toolbar_tokens": get_bottom_toolbar_tokens,
                "completer": completer,
                "multiline": multiline,
                "get_continuation_tokens": self.continuation_tokens,
                "history": history,
                "enable_history_search": enable_history_search,
                "reserve_space_for_menu": 0,
                "key_bindings_registry": self.key_bindings_manager.registry,
                "display_completions_in_columns": multicolumn,
                "complete_while_typing": complete_while_typing,
            }
<<<<<<< HEAD
            if builtins.__xonsh__.env.get('COLOR_INPUT'):
=======
            if builtins.__xonsh_env__.get("COLOR_INPUT"):
>>>>>>> 7a6c3b8f
                if HAS_PYGMENTS:
                    prompt_args["lexer"] = PygmentsLexer(pyghooks.XonshLexer)
                    prompt_args["style"] = PygmentsStyle(
                        pyghooks.xonsh_style_proxy(self.styler)
                    )
                else:
                    prompt_args["style"] = style_from_dict(DEFAULT_STYLE_DICT)
            line = self.prompter.prompt(**prompt_args)
            events.on_post_prompt.fire()
        return line

    def _push(self, line):
        """Pushes a line onto the buffer and compiles the code in a way that
        enables multiline input.
        """
        code = None
        self.buffer.append(line)
        if self.need_more_lines:
            return None, code
        src = "".join(self.buffer)
        src = transform_command(src)
        try:
            code = self.execer.compile(src, mode="single", glbs=self.ctx, locs=None)
            self.reset_buffer()
        except Exception:  # pylint: disable=broad-except
            self.reset_buffer()
            print_exception()
            return src, None
        return src, code

    def cmdloop(self, intro=None):
        """Enters a loop that reads and execute input from user."""
        if intro:
            print(intro)
        auto_suggest = AutoSuggestFromHistory()
        self.push = self._push
        while not builtins.__xonsh__.exit:
            try:
                line = self.singleline(auto_suggest=auto_suggest)
                if not line:
                    self.emptyline()
                else:
                    line = self.precmd(line)
                    self.default(line)
            except (KeyboardInterrupt, SystemExit):
                self.reset_buffer()
            except EOFError:
                if builtins.__xonsh__.env.get("IGNOREEOF"):
                    print('Use "exit" to leave the shell.', file=sys.stderr)
                else:
                    break

    def prompt_tokens(self, cli):
        """Returns a list of (token, str) tuples for the current prompt."""
<<<<<<< HEAD
        p = builtins.__xonsh__.env.get('PROMPT')
=======
        p = builtins.__xonsh_env__.get("PROMPT")
>>>>>>> 7a6c3b8f
        try:
            p = self.prompt_formatter(p)
        except Exception:  # pylint: disable=broad-except
            print_exception()
        toks = partial_color_tokenize(p)
        if self._first_prompt:
            carriage_return()
            self._first_prompt = False
        self.settitle()
        return toks

    def rprompt_tokens(self, cli):
        """Returns a list of (token, str) tuples for the current right
        prompt.
        """
<<<<<<< HEAD
        p = builtins.__xonsh__.env.get('RIGHT_PROMPT')
=======
        p = builtins.__xonsh_env__.get("RIGHT_PROMPT")
>>>>>>> 7a6c3b8f
        # self.prompt_formatter does handle empty strings properly,
        # but this avoids descending into it in the common case of
        # $RIGHT_PROMPT == ''.
        if isinstance(p, str) and len(p) == 0:
            return []
        try:
            p = self.prompt_formatter(p)
        except Exception:  # pylint: disable=broad-except
            print_exception()
        toks = partial_color_tokenize(p)
        return toks

    def bottom_toolbar_tokens(self, cli):
        """Returns a list of (token, str) tuples for the current bottom
        toolbar.
        """
<<<<<<< HEAD
        p = builtins.__xonsh__.env.get('BOTTOM_TOOLBAR')
=======
        p = builtins.__xonsh_env__.get("BOTTOM_TOOLBAR")
>>>>>>> 7a6c3b8f
        # self.prompt_formatter does handle empty strings properly,
        # but this avoids descending into it in the common case of
        # $TOOLBAR == ''.
        if isinstance(p, str) and len(p) == 0:
            return []
        try:
            p = self.prompt_formatter(p)
        except Exception:  # pylint: disable=broad-except
            print_exception()
        toks = partial_color_tokenize(p)
        return toks

    def continuation_tokens(self, cli, width):
        """Displays dots in multiline prompt"""
        width = width - 1
<<<<<<< HEAD
        dots = builtins.__xonsh__.env.get('MULTILINE_PROMPT')
=======
        dots = builtins.__xonsh_env__.get("MULTILINE_PROMPT")
>>>>>>> 7a6c3b8f
        dots = dots() if callable(dots) else dots
        if dots is None:
            return [(Token, " " * (width + 1))]
        basetoks = self.format_color(dots)
        baselen = sum(len(t[1]) for t in basetoks)
        if baselen == 0:
            return [(Token, " " * (width + 1))]
        toks = basetoks * (width // baselen)
        n = width % baselen
        count = 0
        for tok in basetoks:
            slen = len(tok[1])
            newcount = slen + count
            if slen == 0:
                continue
            elif newcount <= n:
                toks.append(tok)
            else:
                toks.append((tok[0], tok[1][: n - count]))
            count = newcount
            if n <= count:
                break
        toks.append((Token, " "))  # final space
        return toks

    def format_color(self, string, hide=False, force_string=False, **kwargs):
        """Formats a color string using Pygments. This, therefore, returns
        a list of (Token, str) tuples. If force_string is set to true, though,
        this will return a color formatted string.
        """
        tokens = partial_color_tokenize(string)
        if force_string and HAS_PYGMENTS:
<<<<<<< HEAD
            env = builtins.__xonsh__.env
            self.styler.style_name = env.get('XONSH_COLOR_STYLE')
=======
            env = builtins.__xonsh_env__
            self.styler.style_name = env.get("XONSH_COLOR_STYLE")
>>>>>>> 7a6c3b8f
            proxy_style = pyghooks.xonsh_style_proxy(self.styler)
            formatter = pyghooks.XonshTerminal256Formatter(style=proxy_style)
            s = pygments.format(tokens, formatter)
            return s
        elif force_string:
            print("To force colorization of string, install Pygments")
            return tokens
        else:
            return tokens

    def print_color(self, string, end="\n", **kwargs):
        """Prints a color string using prompt-toolkit color management."""
        if isinstance(string, str):
            tokens = partial_color_tokenize(string + end)
        else:
            # assume this is a list of (Token, str) tuples and just print
            tokens = string
        if HAS_PYGMENTS:
<<<<<<< HEAD
            env = builtins.__xonsh__.env
            self.styler.style_name = env.get('XONSH_COLOR_STYLE')
=======
            env = builtins.__xonsh_env__
            self.styler.style_name = env.get("XONSH_COLOR_STYLE")
>>>>>>> 7a6c3b8f
            proxy_style = PygmentsStyle(pyghooks.xonsh_style_proxy(self.styler))
        else:
            proxy_style = style_from_dict(DEFAULT_STYLE_DICT)
        print_tokens(tokens, style=proxy_style)

    def color_style_names(self):
        """Returns an iterable of all available style names."""
        if not HAS_PYGMENTS:
            return ["For other xonsh styles, please install pygments"]
        return get_all_styles()

    def color_style(self):
        """Returns the current color map."""
        if not HAS_PYGMENTS:
            return DEFAULT_STYLE_DICT
<<<<<<< HEAD
        env = builtins.__xonsh__.env
        self.styler.style_name = env.get('XONSH_COLOR_STYLE')
=======
        env = builtins.__xonsh_env__
        self.styler.style_name = env.get("XONSH_COLOR_STYLE")
>>>>>>> 7a6c3b8f
        return self.styler.styles

    def restore_tty_sanity(self):
        """An interface for resetting the TTY stdin mode. This is highly
        dependent on the shell backend. Also it is mostly optional since
        it only affects ^Z backgrounding behaviour.
        """
        # PTK does not seem to need any specialization here. However,
        # if it does for some reason in the future...
        # The following writes an ANSI escape sequence that sends the cursor
        # to the end of the line. This has the effect of restoring ECHO mode.
        # See http://unix.stackexchange.com/a/108014/129048 for more details.
        # This line can also be replaced by os.system("stty sane"), as per
        # http://stackoverflow.com/questions/19777129/interactive-python-interpreter-run-in-background#comment29421919_19778355
        # However, it is important to note that not termios-based solution
        # seems to work. My guess is that this is because termios restoration
        # needs to be performed by the subprocess itself. This fix is important
        # when subprocesses don't properly restore the terminal attributes,
        # like Python in interactive mode. Also note that the sequences "\033M"
        # and "\033E" seem to work too, but these are technically VT100 codes.
        # I used the more primitive ANSI sequence to maximize compatibility.
        # -scopatz 2017-01-28
        #   if not ON_POSIX:
        #       return
        #   sys.stdout.write('\033[9999999C\n')<|MERGE_RESOLUTION|>--- conflicted
+++ resolved
@@ -88,13 +88,8 @@
         history.
         """
         events.on_pre_prompt.fire()
-<<<<<<< HEAD
         env = builtins.__xonsh__.env
-        mouse_support = env.get('MOUSE_SUPPORT')
-=======
-        env = builtins.__xonsh_env__
         mouse_support = env.get("MOUSE_SUPPORT")
->>>>>>> 7a6c3b8f
         if store_in_history:
             history = self.history
         else:
@@ -139,11 +134,7 @@
                 "display_completions_in_columns": multicolumn,
                 "complete_while_typing": complete_while_typing,
             }
-<<<<<<< HEAD
-            if builtins.__xonsh__.env.get('COLOR_INPUT'):
-=======
-            if builtins.__xonsh_env__.get("COLOR_INPUT"):
->>>>>>> 7a6c3b8f
+            if builtins.__xonsh__.env.get("COLOR_INPUT"):
                 if HAS_PYGMENTS:
                     prompt_args["lexer"] = PygmentsLexer(pyghooks.XonshLexer)
                     prompt_args["style"] = PygmentsStyle(
@@ -198,11 +189,7 @@
 
     def prompt_tokens(self, cli):
         """Returns a list of (token, str) tuples for the current prompt."""
-<<<<<<< HEAD
-        p = builtins.__xonsh__.env.get('PROMPT')
-=======
-        p = builtins.__xonsh_env__.get("PROMPT")
->>>>>>> 7a6c3b8f
+        p = builtins.__xonsh__.env.get("PROMPT")
         try:
             p = self.prompt_formatter(p)
         except Exception:  # pylint: disable=broad-except
@@ -218,11 +205,7 @@
         """Returns a list of (token, str) tuples for the current right
         prompt.
         """
-<<<<<<< HEAD
-        p = builtins.__xonsh__.env.get('RIGHT_PROMPT')
-=======
-        p = builtins.__xonsh_env__.get("RIGHT_PROMPT")
->>>>>>> 7a6c3b8f
+        p = builtins.__xonsh__.env.get("RIGHT_PROMPT")
         # self.prompt_formatter does handle empty strings properly,
         # but this avoids descending into it in the common case of
         # $RIGHT_PROMPT == ''.
@@ -239,11 +222,7 @@
         """Returns a list of (token, str) tuples for the current bottom
         toolbar.
         """
-<<<<<<< HEAD
-        p = builtins.__xonsh__.env.get('BOTTOM_TOOLBAR')
-=======
-        p = builtins.__xonsh_env__.get("BOTTOM_TOOLBAR")
->>>>>>> 7a6c3b8f
+        p = builtins.__xonsh__.env.get("BOTTOM_TOOLBAR")
         # self.prompt_formatter does handle empty strings properly,
         # but this avoids descending into it in the common case of
         # $TOOLBAR == ''.
@@ -259,11 +238,7 @@
     def continuation_tokens(self, cli, width):
         """Displays dots in multiline prompt"""
         width = width - 1
-<<<<<<< HEAD
-        dots = builtins.__xonsh__.env.get('MULTILINE_PROMPT')
-=======
-        dots = builtins.__xonsh_env__.get("MULTILINE_PROMPT")
->>>>>>> 7a6c3b8f
+        dots = builtins.__xonsh__.env.get("MULTILINE_PROMPT")
         dots = dots() if callable(dots) else dots
         if dots is None:
             return [(Token, " " * (width + 1))]
@@ -296,13 +271,8 @@
         """
         tokens = partial_color_tokenize(string)
         if force_string and HAS_PYGMENTS:
-<<<<<<< HEAD
             env = builtins.__xonsh__.env
-            self.styler.style_name = env.get('XONSH_COLOR_STYLE')
-=======
-            env = builtins.__xonsh_env__
             self.styler.style_name = env.get("XONSH_COLOR_STYLE")
->>>>>>> 7a6c3b8f
             proxy_style = pyghooks.xonsh_style_proxy(self.styler)
             formatter = pyghooks.XonshTerminal256Formatter(style=proxy_style)
             s = pygments.format(tokens, formatter)
@@ -321,13 +291,8 @@
             # assume this is a list of (Token, str) tuples and just print
             tokens = string
         if HAS_PYGMENTS:
-<<<<<<< HEAD
             env = builtins.__xonsh__.env
-            self.styler.style_name = env.get('XONSH_COLOR_STYLE')
-=======
-            env = builtins.__xonsh_env__
             self.styler.style_name = env.get("XONSH_COLOR_STYLE")
->>>>>>> 7a6c3b8f
             proxy_style = PygmentsStyle(pyghooks.xonsh_style_proxy(self.styler))
         else:
             proxy_style = style_from_dict(DEFAULT_STYLE_DICT)
@@ -343,13 +308,8 @@
         """Returns the current color map."""
         if not HAS_PYGMENTS:
             return DEFAULT_STYLE_DICT
-<<<<<<< HEAD
         env = builtins.__xonsh__.env
-        self.styler.style_name = env.get('XONSH_COLOR_STYLE')
-=======
-        env = builtins.__xonsh_env__
         self.styler.style_name = env.get("XONSH_COLOR_STYLE")
->>>>>>> 7a6c3b8f
         return self.styler.styles
 
     def restore_tty_sanity(self):
