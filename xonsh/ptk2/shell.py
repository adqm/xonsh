# -*- coding: utf-8 -*-
"""The prompt_toolkit based xonsh shell."""
import sys
import builtins
from types import MethodType

from xonsh.events import events
from xonsh.base_shell import BaseShell
from xonsh.shell import transform_command
from xonsh.tools import print_exception, carriage_return
from xonsh.platform import HAS_PYGMENTS, ON_WINDOWS
from xonsh.style_tools import partial_color_tokenize, _TokenType, DEFAULT_STYLE_DICT
from xonsh.lazyimps import pygments, pyghooks, winutils
from xonsh.pygments_cache import get_all_styles
from xonsh.ptk2.history import PromptToolkitHistory, _cust_history_matches
from xonsh.ptk2.completer import PromptToolkitCompleter
from xonsh.ptk2.key_bindings import load_xonsh_bindings

from prompt_toolkit.auto_suggest import AutoSuggestFromHistory
from prompt_toolkit.lexers import PygmentsLexer
from prompt_toolkit.enums import EditingMode
from prompt_toolkit.key_binding import KeyBindings
from prompt_toolkit.history import ThreadedHistory
from prompt_toolkit.shortcuts import print_formatted_text as ptk_print
from prompt_toolkit.shortcuts import CompleteStyle
from prompt_toolkit.shortcuts.prompt import PromptSession
from prompt_toolkit.formatted_text import PygmentsTokens
from prompt_toolkit.styles import merge_styles, Style
from prompt_toolkit.styles.pygments import (
    style_from_pygments_cls,
    style_from_pygments_dict,
)


Token = _TokenType()

events.transmogrify("on_ptk_create", "LoadEvent")
events.doc(
    "on_ptk_create",
    """
on_ptk_create(prompter: PromptSession, history: PromptToolkitHistory, completer: PromptToolkitCompleter, bindings: KeyBindings) ->

Fired after prompt toolkit has been initialized
""",
)


class PromptToolkit2Shell(BaseShell):
    """The xonsh shell for prompt_toolkit v2."""

    completion_displays_to_styles = {
        "multi": CompleteStyle.MULTI_COLUMN,
        "single": CompleteStyle.COLUMN,
        "readline": CompleteStyle.READLINE_LIKE,
        "none": None,
    }

    def __init__(self, **kwargs):
        super().__init__(**kwargs)
        if ON_WINDOWS:
            winutils.enable_virtual_terminal_processing()
        self._first_prompt = True
        self.history = ThreadedHistory(PromptToolkitHistory())
        self.prompter = PromptSession(history=self.history)
        self.pt_completer = PromptToolkitCompleter(self.completer, self.ctx, self)
        self.key_bindings = KeyBindings()
        load_xonsh_bindings(self.key_bindings)
        # Store original `_history_matches` in case we need to restore it
        self._history_matches_orig = self.prompter.default_buffer._history_matches
        # This assumes that PromptToolkit2Shell is a singleton
        events.on_ptk_create.fire(
            prompter=self.prompter,
            history=self.history,
            completer=self.pt_completer,
            bindings=self.key_bindings,
        )

    def singleline(
        self, auto_suggest=None, enable_history_search=True, multiline=True, **kwargs
    ):
        """Reads a single line of input from the shell. The store_in_history
        kwarg flags whether the input should be stored in PTK's in-memory
        history.
        """
        events.on_pre_prompt.fire()
        env = builtins.__xonsh__.env
        mouse_support = env.get("MOUSE_SUPPORT")
        auto_suggest = auto_suggest if env.get("AUTO_SUGGEST") else None
<<<<<<< HEAD
        refresh_interval = env.get("PROMPT_REFRESH_INTERVAL")
        refresh_interval = refresh_interval if refresh_interval > 0 else None
=======
        complete_in_thread = env.get("COMPLETION_IN_THREAD")
>>>>>>> bc01936b
        completions_display = env.get("COMPLETIONS_DISPLAY")
        complete_style = self.completion_displays_to_styles[completions_display]

        complete_while_typing = env.get("UPDATE_COMPLETIONS_ON_KEYPRESS")
        if complete_while_typing:
            # PTK requires history search to be none when completing while typing
            enable_history_search = False
        if HAS_PYGMENTS:
            self.styler.style_name = env.get("XONSH_COLOR_STYLE")
        completer = None if completions_display == "none" else self.pt_completer

        if env.get("UPDATE_PROMPT_ON_KEYPRESS"):
            get_prompt_tokens = self.prompt_tokens
            get_rprompt_tokens = self.rprompt_tokens
            get_bottom_toolbar_tokens = self.bottom_toolbar_tokens
        else:
            get_prompt_tokens = self.prompt_tokens()
            get_rprompt_tokens = self.rprompt_tokens()
            get_bottom_toolbar_tokens = self.bottom_toolbar_tokens()

        if env.get("VI_MODE"):
            editing_mode = EditingMode.VI
        else:
            editing_mode = EditingMode.EMACS

        if env.get("XONSH_HISTORY_MATCH_ANYWHERE"):
            self.prompter.default_buffer._history_matches = MethodType(
                _cust_history_matches, self.prompter.default_buffer
            )
        elif (
            self.prompter.default_buffer._history_matches
            is not self._history_matches_orig
        ):
            self.prompter.default_buffer._history_matches = self._history_matches_orig

        prompt_args = {
            "mouse_support": mouse_support,
            "auto_suggest": auto_suggest,
            "message": get_prompt_tokens,
            "rprompt": get_rprompt_tokens,
            "bottom_toolbar": get_bottom_toolbar_tokens,
            "completer": completer,
            "multiline": multiline,
            "editing_mode": editing_mode,
            "prompt_continuation": self.continuation_tokens,
            "enable_history_search": enable_history_search,
            "reserve_space_for_menu": 0,
            "key_bindings": self.key_bindings,
            "complete_style": complete_style,
            "complete_while_typing": complete_while_typing,
            "include_default_pygments_style": False,
<<<<<<< HEAD
            "refresh_interval": refresh_interval,
=======
            "complete_in_thread": complete_in_thread,
>>>>>>> bc01936b
        }
        if builtins.__xonsh__.env.get("COLOR_INPUT"):
            if HAS_PYGMENTS:
                prompt_args["lexer"] = PygmentsLexer(pyghooks.XonshLexer)
                style = style_from_pygments_cls(pyghooks.xonsh_style_proxy(self.styler))
            else:
                style = style_from_pygments_dict(DEFAULT_STYLE_DICT)

            prompt_args["style"] = style

            style_overrides_env = env.get("PTK_STYLE_OVERRIDES")
            if style_overrides_env:
                try:
                    style_overrides = Style.from_dict(style_overrides_env)
                    prompt_args["style"] = merge_styles([style, style_overrides])
                except (AttributeError, TypeError, ValueError):
                    print_exception()

        line = self.prompter.prompt(**prompt_args)
        events.on_post_prompt.fire()
        return line

    def _push(self, line):
        """Pushes a line onto the buffer and compiles the code in a way that
        enables multiline input.
        """
        code = None
        self.buffer.append(line)
        if self.need_more_lines:
            return None, code
        src = "".join(self.buffer)
        src = transform_command(src)
        try:
            code = self.execer.compile(src, mode="single", glbs=self.ctx, locs=None)
            self.reset_buffer()
        except Exception:  # pylint: disable=broad-except
            self.reset_buffer()
            print_exception()
            return src, None
        return src, code

    def cmdloop(self, intro=None):
        """Enters a loop that reads and execute input from user."""
        if intro:
            print(intro)
        auto_suggest = AutoSuggestFromHistory()
        self.push = self._push
        while not builtins.__xonsh__.exit:
            try:
                line = self.singleline(auto_suggest=auto_suggest)
                if not line:
                    self.emptyline()
                else:
                    line = self.precmd(line)
                    self.default(line)
            except (KeyboardInterrupt, SystemExit):
                self.reset_buffer()
            except EOFError:
                if builtins.__xonsh__.env.get("IGNOREEOF"):
                    print('Use "exit" to leave the shell.', file=sys.stderr)
                else:
                    break

    def prompt_tokens(self):
        """Returns a list of (token, str) tuples for the current prompt."""
        p = builtins.__xonsh__.env.get("PROMPT")
        try:
            p = self.prompt_formatter(p)
        except Exception:  # pylint: disable=broad-except
            print_exception()
        toks = partial_color_tokenize(p)
        if self._first_prompt:
            carriage_return()
            self._first_prompt = False
        self.settitle()
        return PygmentsTokens(toks)

    def rprompt_tokens(self):
        """Returns a list of (token, str) tuples for the current right
        prompt.
        """
        p = builtins.__xonsh__.env.get("RIGHT_PROMPT")
        # self.prompt_formatter does handle empty strings properly,
        # but this avoids descending into it in the common case of
        # $RIGHT_PROMPT == ''.
        if isinstance(p, str) and len(p) == 0:
            return []
        try:
            p = self.prompt_formatter(p)
        except Exception:  # pylint: disable=broad-except
            print_exception()
        toks = partial_color_tokenize(p)
        return PygmentsTokens(toks)

    def bottom_toolbar_tokens(self):
        """Returns a list of (token, str) tuples for the current bottom
        toolbar.
        """
        p = builtins.__xonsh__.env.get("BOTTOM_TOOLBAR")
        if not p:
            return
        try:
            p = self.prompt_formatter(p)
        except Exception:  # pylint: disable=broad-except
            print_exception()
        toks = partial_color_tokenize(p)
        return PygmentsTokens(toks)

    def continuation_tokens(self, width, line_number, is_soft_wrap=False):
        """Displays dots in multiline prompt"""
        if is_soft_wrap:
            return ""
        width = width - 1
        dots = builtins.__xonsh__.env.get("MULTILINE_PROMPT")
        dots = dots() if callable(dots) else dots
        if not dots:
            return ""
        basetoks = self.format_color(dots)
        baselen = sum(len(t[1]) for t in basetoks)
        if baselen == 0:
            return [(Token, " " * (width + 1))]
        toks = basetoks * (width // baselen)
        n = width % baselen
        count = 0
        for tok in basetoks:
            slen = len(tok[1])
            newcount = slen + count
            if slen == 0:
                continue
            elif newcount <= n:
                toks.append(tok)
            else:
                toks.append((tok[0], tok[1][: n - count]))
            count = newcount
            if n <= count:
                break
        toks.append((Token, " "))  # final space
        return PygmentsTokens(toks)

    def format_color(self, string, hide=False, force_string=False, **kwargs):
        """Formats a color string using Pygments. This, therefore, returns
        a list of (Token, str) tuples. If force_string is set to true, though,
        this will return a color formatted string.
        """
        tokens = partial_color_tokenize(string)
        if force_string and HAS_PYGMENTS:
            env = builtins.__xonsh__.env
            self.styler.style_name = env.get("XONSH_COLOR_STYLE")
            proxy_style = pyghooks.xonsh_style_proxy(self.styler)
            formatter = pyghooks.XonshTerminal256Formatter(style=proxy_style)
            s = pygments.format(tokens, formatter)
            return s
        elif force_string:
            print("To force colorization of string, install Pygments")
            return tokens
        else:
            return tokens

    def print_color(self, string, end="\n", **kwargs):
        """Prints a color string using prompt-toolkit color management."""
        if isinstance(string, str):
            tokens = partial_color_tokenize(string)
        else:
            # assume this is a list of (Token, str) tuples and just print
            tokens = string
        tokens = PygmentsTokens(tokens)
        if HAS_PYGMENTS:
            env = builtins.__xonsh__.env
            self.styler.style_name = env.get("XONSH_COLOR_STYLE")
            proxy_style = style_from_pygments_cls(
                pyghooks.xonsh_style_proxy(self.styler)
            )
        else:
            proxy_style = style_from_pygments_dict(DEFAULT_STYLE_DICT)
        ptk_print(
            tokens, style=proxy_style, end=end, include_default_pygments_style=False
        )

    def color_style_names(self):
        """Returns an iterable of all available style names."""
        if not HAS_PYGMENTS:
            return ["For other xonsh styles, please install pygments"]
        return get_all_styles()

    def color_style(self):
        """Returns the current color map."""
        if not HAS_PYGMENTS:
            return DEFAULT_STYLE_DICT
        env = builtins.__xonsh__.env
        self.styler.style_name = env.get("XONSH_COLOR_STYLE")
        return self.styler.styles

    def restore_tty_sanity(self):
        """An interface for resetting the TTY stdin mode. This is highly
        dependent on the shell backend. Also it is mostly optional since
        it only affects ^Z backgrounding behaviour.
        """
        # PTK does not seem to need any specialization here. However,
        # if it does for some reason in the future...
        # The following writes an ANSI escape sequence that sends the cursor
        # to the end of the line. This has the effect of restoring ECHO mode.
        # See http://unix.stackexchange.com/a/108014/129048 for more details.
        # This line can also be replaced by os.system("stty sane"), as per
        # http://stackoverflow.com/questions/19777129/interactive-python-interpreter-run-in-background#comment29421919_19778355
        # However, it is important to note that not termios-based solution
        # seems to work. My guess is that this is because termios restoration
        # needs to be performed by the subprocess itself. This fix is important
        # when subprocesses don't properly restore the terminal attributes,
        # like Python in interactive mode. Also note that the sequences "\033M"
        # and "\033E" seem to work too, but these are technically VT100 codes.
        # I used the more primitive ANSI sequence to maximize compatibility.
        # -scopatz 2017-01-28
        #   if not ON_POSIX:
        #       return
        #   sys.stdout.write('\033[9999999C\n')<|MERGE_RESOLUTION|>--- conflicted
+++ resolved
@@ -86,12 +86,9 @@
         env = builtins.__xonsh__.env
         mouse_support = env.get("MOUSE_SUPPORT")
         auto_suggest = auto_suggest if env.get("AUTO_SUGGEST") else None
-<<<<<<< HEAD
         refresh_interval = env.get("PROMPT_REFRESH_INTERVAL")
         refresh_interval = refresh_interval if refresh_interval > 0 else None
-=======
         complete_in_thread = env.get("COMPLETION_IN_THREAD")
->>>>>>> bc01936b
         completions_display = env.get("COMPLETIONS_DISPLAY")
         complete_style = self.completion_displays_to_styles[completions_display]
 
@@ -143,11 +140,8 @@
             "complete_style": complete_style,
             "complete_while_typing": complete_while_typing,
             "include_default_pygments_style": False,
-<<<<<<< HEAD
             "refresh_interval": refresh_interval,
-=======
             "complete_in_thread": complete_in_thread,
->>>>>>> bc01936b
         }
         if builtins.__xonsh__.env.get("COLOR_INPUT"):
             if HAS_PYGMENTS:
