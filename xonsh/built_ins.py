--- conflicted
+++ resolved
@@ -870,11 +870,7 @@
     builtins.__xonsh_ensure_list_of_strs__ = ensure_list_of_strs
     builtins.__xonsh_list_of_strs_or_callables__ = list_of_strs_or_callables
     builtins.__xonsh_completers__ = xonsh.completers.init.default_completers()
-<<<<<<< HEAD
     builtins.__xonsh_call_macro__ = call_macro
-=======
-    builtins.events = events
->>>>>>> aea5740e
     # public built-ins
     builtins.XonshError = XonshError
     builtins.XonshBlockError = XonshBlockError
@@ -882,6 +878,7 @@
     builtins.evalx = None if execer is None else execer.eval
     builtins.execx = None if execer is None else execer.exec
     builtins.compilex = None if execer is None else execer.compile
+    builtins.events = events
 
     # sneak the path search functions into the aliases
     # Need this inline/lazy import here since we use locate_binary that relies on __xonsh_env__ in default aliases
