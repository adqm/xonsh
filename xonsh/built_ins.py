# -*- coding: utf-8 -*-
"""The xonsh built-ins.

Note that this module is named 'built_ins' so as not to be confused with the
special Python builtins module.
"""
import atexit
import builtins
from collections import Sequence
from contextlib import contextmanager
import inspect
from glob import iglob
import os
import re
import shlex
import signal
from subprocess import Popen, PIPE, STDOUT, CalledProcessError
import sys
import tempfile
import time

from xonsh.aliases import Aliases, make_default_aliases
from xonsh.environ import Env, default_env, locate_binary
from xonsh.foreign_shells import load_foreign_aliases
from xonsh.history import History
from xonsh.inspectors import Inspector
from xonsh.jobs import add_job, wait_for_active_job
from xonsh.platform import ON_POSIX, ON_WINDOWS
from xonsh.proc import (ProcProxy, SimpleProcProxy, ForegroundProcProxy,
                        SimpleForegroundProcProxy, TeePTYProc,
                        CompletedCommand, HiddenCompletedCommand)
from xonsh.tools import (
<<<<<<< HEAD
    suggest_commands, XonshError, expandvars, CommandsCache, globpath,
    iglobpath, XonshError, XonshCalledProcessError
=======
    suggest_commands, XonshError, XonshBlockError, expandvars, CommandsCache,
    globpath, iglobpath
>>>>>>> a7d45f6e
)


ENV = None
BUILTINS_LOADED = False
INSPECTOR = Inspector()
AT_EXIT_SIGNALS = (signal.SIGABRT, signal.SIGFPE, signal.SIGILL, signal.SIGSEGV,
                   signal.SIGTERM)

SIGNAL_MESSAGES = {
    signal.SIGABRT: 'Aborted',
    signal.SIGFPE: 'Floating point exception',
    signal.SIGILL: 'Illegal instructions',
    signal.SIGTERM: 'Terminated',
    signal.SIGSEGV: 'Segmentation fault'
}

if ON_POSIX:
    AT_EXIT_SIGNALS += (signal.SIGTSTP, signal.SIGQUIT, signal.SIGHUP)
    SIGNAL_MESSAGES.update({
        signal.SIGQUIT: 'Quit',
        signal.SIGHUP: 'Hangup',
        signal.SIGKILL: 'Killed'
    })

def resetting_signal_handle(sig, f):
    """Sets a new signal handle that will automatically restore the old value
    once the new handle is finished.
    """
    oldh = signal.getsignal(sig)

    def newh(s=None, frame=None):
        f(s, frame)
        signal.signal(sig, oldh)
        if sig != 0:
            sys.exit(sig)
    signal.signal(sig, newh)


def helper(x, name=''):
    """Prints help about, and then returns that variable."""
    INSPECTOR.pinfo(x, oname=name, detail_level=0)
    return x


def superhelper(x, name=''):
    """Prints help about, and then returns that variable."""
    INSPECTOR.pinfo(x, oname=name, detail_level=1)
    return x


def expand_path(s):
    """Takes a string path and expands ~ to home and environment vars."""
    global ENV
    if ENV.get('EXPAND_ENV_VARS'):
        s = expandvars(s)
    return os.path.expanduser(s)


def reglob(path, parts=None, i=None):
    """Regular expression-based globbing."""
    if parts is None:
        path = os.path.normpath(path)
        drive, tail = os.path.splitdrive(path)
        parts = tail.split(os.sep)
        d = os.sep if os.path.isabs(path) else '.'
        d = os.path.join(drive, d)
        return reglob(d, parts, i=0)
    base = subdir = path
    if i == 0:
        if not os.path.isabs(base):
            base = ''
        elif len(parts) > 1:
            i += 1
    regex = os.path.join(base, parts[i])
    if ON_WINDOWS:
        # currently unable to access regex backslash sequences
        # on Windows due to paths using \.
        regex = regex.replace('\\', '\\\\')
    regex = re.compile(regex)
    files = os.listdir(subdir)
    files.sort()
    paths = []
    i1 = i + 1
    if i1 == len(parts):
        for f in files:
            p = os.path.join(base, f)
            if regex.fullmatch(p) is not None:
                paths.append(p)
    else:
        for f in files:
            p = os.path.join(base, f)
            if regex.fullmatch(p) is None or not os.path.isdir(p):
                continue
            paths += reglob(p, parts=parts, i=i1)
    return paths


def regexpath(s, pymode=False):
    """Takes a regular expression string and returns a list of file
    paths that match the regex.
    """
    s = expand_path(s)
    o = reglob(s)
    no_match = [] if pymode else [s]
    return o if len(o) != 0 else no_match

RE_SHEBANG = re.compile(r'#![ \t]*(.+?)$')


def _is_binary(fname, limit=80):
    with open(fname, 'rb') as f:
        for i in range(limit):
            char = f.read(1)
            if char == b'\0':
                return True
            if char == b'\n':
                return False
            if char == b'':
                return False
    return False


def _un_shebang(x):
    if x == '/usr/bin/env':
        return []
    elif any(x.startswith(i) for i in ['/usr/bin', '/usr/local/bin', '/bin']):
        x = os.path.basename(x)
    elif x.endswith('python') or x.endswith('python.exe'):
        x = 'python'
    if x == 'xonsh':
        return ['python', '-m', 'xonsh.main']
    return [x]


def get_script_subproc_command(fname, args):
    """
    Given the name of a script outside the path, returns a list representing
    an appropriate subprocess command to execute the script.  Raises
    PermissionError if the script is not executable.
    """
    # make sure file is executable
    if not os.access(fname, os.X_OK):
        raise PermissionError

    if ON_POSIX and not os.access(fname, os.R_OK):
        # on some systems, some importnat programs (e.g. sudo) will have
        # execute permissions but not read/write permisions. This enables
        # things with the SUID set to be run. Needs to come before _is_binary()
        # is called, because that function tries to read the file.
        return [fname] + args
    elif _is_binary(fname):
        # if the file is a binary, we should call it directly
        return [fname] + args

    if ON_WINDOWS:
        # Windows can execute various filetypes directly
        # as given in PATHEXT
        _, ext = os.path.splitext(fname)
        if ext.upper() in builtins.__xonsh_env__.get('PATHEXT'):
            return [fname] + args

    # find interpreter
    with open(fname, 'rb') as f:
        first_line = f.readline().decode().strip()
    m = RE_SHEBANG.match(first_line)

    # xonsh is the default interpreter
    if m is None:
        interp = ['xonsh']
    else:
        interp = m.group(1).strip()
        if len(interp) > 0:
            interp = shlex.split(interp)
        else:
            interp = ['xonsh']

    if ON_WINDOWS:
        o = []
        for i in interp:
            o.extend(_un_shebang(i))
        interp = o

    return interp + [fname] + args


def _subproc_pre():
    os.setpgrp()
    signal.signal(signal.SIGTSTP, lambda n, f: signal.pause())


_REDIR_NAME = "(o(?:ut)?|e(?:rr)?|a(?:ll)?|&?\d?)"
_REDIR_REGEX = re.compile("{r}(>?>|<){r}$".format(r=_REDIR_NAME))
_MODES = {'>>': 'a', '>': 'w', '<': 'r'}
_WRITE_MODES = frozenset({'w', 'a'})
_REDIR_ALL = frozenset({'&', 'a', 'all'})
_REDIR_ERR = frozenset({'2', 'e', 'err'})
_REDIR_OUT = frozenset({'', '1', 'o', 'out'})
_E2O_MAP = frozenset({'{}>{}'.format(e, o)
                      for e in _REDIR_ERR
                      for o in _REDIR_OUT
                      if o != ''})


def _is_redirect(x):
    return isinstance(x, str) and _REDIR_REGEX.match(x)


def _open(fname, mode):
    # file descriptors
    if isinstance(fname, int):
        return fname
    try:
        return open(fname, mode)
    except PermissionError:
        raise XonshError('xonsh: {0}: permission denied'.format(fname))
    except FileNotFoundError:
        raise XonshError('xonsh: {0}: no such file or directory'.format(fname))
    except Exception:
        raise XonshError('xonsh: {0}: unable to open file'.format(fname))


def _redirect_io(streams, r, loc=None):
    # special case of redirecting stderr to stdout
    if r.replace('&', '') in _E2O_MAP:
        if 'stderr' in streams:
            raise XonshError('Multiple redirects for stderr')
        streams['stderr'] = ('<stdout>', 'a', STDOUT)
        return

    orig, mode, dest = _REDIR_REGEX.match(r).groups()

    # redirect to fd
    if dest.startswith('&'):
        try:
            dest = int(dest[1:])
            if loc is None:
                loc, dest = dest, ''
            else:
                e = 'Unrecognized redirection command: {}'.format(r)
                raise XonshError(e)
        except (ValueError, XonshError):
            raise
        except Exception:
            pass

    mode = _MODES.get(mode, None)

    if mode == 'r':
        if len(orig) > 0 or len(dest) > 0:
            raise XonshError('Unrecognized redirection command: {}'.format(r))
        elif 'stdin' in streams:
            raise XonshError('Multiple inputs for stdin')
        else:
            streams['stdin'] = (loc, 'r', _open(loc, mode))
    elif mode in _WRITE_MODES:
        if orig in _REDIR_ALL:
            if 'stderr' in streams:
                raise XonshError('Multiple redirects for stderr')
            elif 'stdout' in streams:
                raise XonshError('Multiple redirects for stdout')
            elif len(dest) > 0:
                e = 'Unrecognized redirection command: {}'.format(r)
                raise XonshError(e)
            targets = ['stdout', 'stderr']
        elif orig in _REDIR_ERR:
            if 'stderr' in streams:
                raise XonshError('Multiple redirects for stderr')
            elif len(dest) > 0:
                e = 'Unrecognized redirection command: {}'.format(r)
                raise XonshError(e)
            targets = ['stderr']
        elif orig in _REDIR_OUT:
            if 'stdout' in streams:
                raise XonshError('Multiple redirects for stdout')
            elif len(dest) > 0:
                e = 'Unrecognized redirection command: {}'.format(r)
                raise XonshError(e)
            targets = ['stdout']
        else:
            raise XonshError('Unrecognized redirection command: {}'.format(r))

        f = _open(loc, mode)
        for t in targets:
            streams[t] = (loc, mode, f)

    else:
        raise XonshError('Unrecognized redirection command: {}'.format(r))


def run_subproc(cmds, captured=False):
    """Runs a subprocess, in its many forms. This takes a list of 'commands,'
    which may be a list of command line arguments or a string, representing
    a special connecting character.  For example::

        $ ls | grep wakka

    is represented by the following cmds::

        [['ls'], '|', ['grep', 'wakka']]

    Lastly, the captured argument affects only the last real command.
    """
    global ENV
    background = False
    procinfo = {}
    if cmds[-1] == '&':
        background = True
        cmds = cmds[:-1]
    write_target = None
    last_cmd = len(cmds) - 1
    procs = []
    prev_proc = None
    _capture_streams = captured in {'stdout', 'object'}
    for ix, cmd in enumerate(cmds):
        starttime = time.time()
        procinfo['args'] = list(cmd)
        stdin = None
        stderr = None
        if isinstance(cmd, str):
            continue
        streams = {}
        while True:
            if len(cmd) >= 3 and _is_redirect(cmd[-2]):
                _redirect_io(streams, cmd[-2], cmd[-1])
                cmd = cmd[:-2]
            elif len(cmd) >= 2 and _is_redirect(cmd[-1]):
                _redirect_io(streams, cmd[-1])
                cmd = cmd[:-1]
            elif len(cmd) >= 3 and cmd[0] == '<':
                _redirect_io(streams, cmd[0], cmd[1])
                cmd = cmd[2:]
            else:
                break
        # set standard input
        if 'stdin' in streams:
            if prev_proc is not None:
                raise XonshError('Multiple inputs for stdin')
            stdin = streams['stdin'][-1]
            procinfo['stdin_redirect'] = streams['stdin'][:-1]
        elif prev_proc is not None:
            stdin = prev_proc.stdout
        # set standard output
        _stdout_name = None
        _stderr_name = None
        if 'stdout' in streams:
            if ix != last_cmd:
                raise XonshError('Multiple redirects for stdout')
            stdout = streams['stdout'][-1]
            procinfo['stdout_redirect'] = streams['stdout'][:-1]
        elif ix != last_cmd:
            stdout = PIPE
        elif _capture_streams:
            _nstdout = stdout = tempfile.NamedTemporaryFile(delete=False)
            _stdout_name = stdout.name
        elif builtins.__xonsh_stdout_uncaptured__ is not None:
            stdout = builtins.__xonsh_stdout_uncaptured__
        else:
            stdout = None
        # set standard error
        if 'stderr' in streams:
            stderr = streams['stderr'][-1]
            procinfo['stderr_redirect'] = streams['stderr'][:-1]
        elif captured == 'object' and ix == last_cmd:
            _nstderr = stderr = tempfile.NamedTemporaryFile(delete=False)
            _stderr_name = stderr.name
        elif builtins.__xonsh_stderr_uncaptured__ is not None:
            stderr = builtins.__xonsh_stderr_uncaptured__
        uninew = (ix == last_cmd) and (not _capture_streams)
        alias = builtins.aliases.get(cmd[0], None)
        procinfo['alias'] = alias
        if (alias is None and
                builtins.__xonsh_env__.get('AUTO_CD') and
                len(cmd) == 1 and
                os.path.isdir(cmd[0]) and
                locate_binary(cmd[0]) is None):
            cmd.insert(0, 'cd')
            alias = builtins.aliases.get('cd', None)

        if callable(alias):
            aliased_cmd = alias
        else:
            if alias is not None:
                cmd = alias + cmd[1:]
            n = locate_binary(cmd[0])
            if n is None:
                aliased_cmd = cmd
            else:
                try:
                    aliased_cmd = get_script_subproc_command(n, cmd[1:])
                except PermissionError:
                    e = 'xonsh: subprocess mode: permission denied: {0}'
                    raise XonshError(e.format(cmd[0]))
        _stdin_file = None
        if (stdin is not None and
                ENV.get('XONSH_STORE_STDIN') and
                captured == 'object' and
                'cat' in __xonsh_commands_cache__ and
                'tee' in __xonsh_commands_cache__):
            _stdin_file = tempfile.NamedTemporaryFile()
            cproc = Popen(['cat'],
                          stdin=stdin,
                          stdout=PIPE)
            tproc = Popen(['tee', _stdin_file.name],
                          stdin=cproc.stdout,
                          stdout=PIPE)
            stdin = tproc.stdout
        if callable(aliased_cmd):
            prev_is_proxy = True
            bgable = getattr(aliased_cmd, '__xonsh_backgroundable__', True)
            numargs = len(inspect.signature(aliased_cmd).parameters)
            if numargs == 2:
                cls = SimpleProcProxy if bgable else SimpleForegroundProcProxy
            elif numargs == 4:
                cls = ProcProxy if bgable else ForegroundProcProxy
            else:
                e = 'Expected callable with 2 or 4 arguments, not {}'
                raise XonshError(e.format(numargs))
            proc = cls(aliased_cmd, cmd[1:],
                       stdin, stdout, stderr,
                       universal_newlines=uninew)
        else:
            prev_is_proxy = False
            usetee = ((stdout is None) and
                      (not background) and
                      ENV.get('XONSH_STORE_STDOUT', False))
            cls = TeePTYProc if usetee else Popen
            subproc_kwargs = {}
            if ON_POSIX and cls is Popen:
                subproc_kwargs['preexec_fn'] = _subproc_pre
            try:
                proc = cls(aliased_cmd,
                           universal_newlines=uninew,
                           env=ENV.detype(),
                           stdin=stdin,
                           stdout=stdout,
                           stderr=stderr,
                           **subproc_kwargs)
            except PermissionError:
                e = 'xonsh: subprocess mode: permission denied: {0}'
                raise XonshError(e.format(aliased_cmd[0]))
            except FileNotFoundError:
                cmd = aliased_cmd[0]
                e = 'xonsh: subprocess mode: command not found: {0}'.format(cmd)
                sug = suggest_commands(cmd, ENV, builtins.aliases)
                if len(sug.strip()) > 0:
                    e += '\n' + suggest_commands(cmd, ENV, builtins.aliases)
                raise XonshError(e)
        procs.append(proc)
        prev_proc = proc
    for proc in procs[:-1]:
        try:
            proc.stdout.close()
        except OSError:
            pass
    if not prev_is_proxy:
        add_job({
            'cmds': cmds,
            'pids': [i.pid for i in procs],
            'obj': prev_proc,
            'bg': background
        })
    if (ENV.get('XONSH_INTERACTIVE') and
            not ENV.get('XONSH_STORE_STDOUT') and
            not _capture_streams):
        # set title here to get current command running
        try:
            builtins.__xonsh_shell__.settitle()
        except AttributeError:
            pass
    if background:
        return
    if prev_is_proxy:
        prev_proc.wait()
    wait_for_active_job()
    hist = builtins.__xonsh_history__
    hist.last_cmd_rtn = prev_proc.returncode
    # get output
    output = b''
    if write_target is None:
        if _stdout_name is not None:
            with open(_stdout_name, 'rb') as stdoutfile:
                output = stdoutfile.read()
            try:
                _nstdout.close()
            except:
                pass
            os.unlink(_stdout_name)
        elif prev_proc.stdout not in (None, sys.stdout):
            output = prev_proc.stdout.read()
        if _capture_streams:
            # to get proper encoding from Popen, we have to
            # use a byte stream and then implement universal_newlines here
            output = output.decode(encoding=ENV.get('XONSH_ENCODING'),
                                   errors=ENV.get('XONSH_ENCODING_ERRORS'))
            output = output.replace('\r\n', '\n')
        else:
            hist.last_cmd_out = output
        if captured == 'object': # get stderr as well
            named = _stderr_name is not None
            unnamed = prev_proc.stderr not in {None, sys.stderr}
            if named:
                with open(_stderr_name, 'rb') as stderrfile:
                    errout = stderrfile.read()
                try:
                    _nstderr.close()
                except:
                    pass
                os.unlink(_stderr_name)
            elif unnamed:
                errout = prev_proc.stderr.read()
            if named or unnamed:
                errout = errout.decode(encoding=ENV.get('XONSH_ENCODING'),
                                       errors=ENV.get('XONSH_ENCODING_ERRORS'))
                errout = errout.replace('\r\n', '\n')
                procinfo['stderr'] = errout

    if getattr(prev_proc, 'signal', None):
        sig, core = prev_proc.signal
        sig_str = SIGNAL_MESSAGES.get(sig)
        if sig_str:
            if core:
                sig_str += ' (core dumped)'
            print(sig_str, file=sys.stderr)
    if (not prev_is_proxy and
            hist.last_cmd_rtn is not None and
            hist.last_cmd_rtn > 0 and
            ENV.get('RAISE_SUBPROC_ERROR')):
        raise CalledProcessError(hist.last_cmd_rtn, aliased_cmd, output=output)
    if captured == 'stdout':
        return output
    elif captured is not False:
        procinfo['executed_cmd'] = aliased_cmd
        procinfo['pid'] = prev_proc.pid
        procinfo['returncode'] = prev_proc.returncode
        procinfo['timestamp'] = (starttime, time.time())
        if captured == 'object':
            procinfo['stdout'] = output
            if _stdin_file is not None:
                _stdin_file.seek(0)
                procinfo['stdin'] = _stdin_file.read().decode()
                _stdin_file.close()
            return CompletedCommand(**procinfo)
        else:
            return HiddenCompletedCommand(**procinfo)


def subproc_captured_stdout(*cmds):
    """Runs a subprocess, capturing the output. Returns the stdout
    that was produced as a str.
    """
    return run_subproc(cmds, captured='stdout')


def subproc_captured_inject(*cmds):
    """Runs a subprocess, capturing the output. Returns a list of
    whitespace-separated strings in the stdout that was produced."""
    return [i.strip() for i in run_subproc(cmds, captured='stdout').split()]


def subproc_captured_object(*cmds):
    """
    Runs a subprocess, capturing the output. Returns an instance of
    ``CompletedCommand`` representing the completed command.
    """
    return run_subproc(cmds, captured='object')


def subproc_captured_hiddenobject(*cmds):
    """
    Runs a subprocess, capturing the output. Returns an instance of
    ``HiddenCompletedCommand`` representing the completed command.
    """
    return run_subproc(cmds, captured='hiddenobject')


def subproc_uncaptured(*cmds):
    """Runs a subprocess, without capturing the output. Returns the stdout
    that was produced as a str.
    """
    return run_subproc(cmds, captured=False)


def ensure_list_of_strs(x):
    """Ensures that x is a list of strings."""
    if isinstance(x, str):
        rtn = [x]
    elif isinstance(x, Sequence):
        rtn = [i if isinstance(i, str) else str(i) for i in x]
    else:
        rtn = [str(x)]
    return rtn


def load_builtins(execer=None, config=None, login=False, ctx=None):
    """Loads the xonsh builtins into the Python builtins. Sets the
    BUILTINS_LOADED variable to True.
    """
    global BUILTINS_LOADED, ENV
    # private built-ins
    builtins.__xonsh_config__ = {}
    builtins.__xonsh_env__ = ENV = Env(default_env(config=config, login=login))
    builtins.__xonsh_help__ = helper
    builtins.__xonsh_superhelp__ = superhelper
    builtins.__xonsh_regexpath__ = regexpath
    builtins.__xonsh_glob__ = globpath
    builtins.__xonsh_expand_path__ = expand_path
    builtins.__xonsh_exit__ = False
    builtins.__xonsh_stdout_uncaptured__ = None
    builtins.__xonsh_stderr_uncaptured__ = None
    if hasattr(builtins, 'exit'):
        builtins.__xonsh_pyexit__ = builtins.exit
        del builtins.exit
    if hasattr(builtins, 'quit'):
        builtins.__xonsh_pyquit__ = builtins.quit
        del builtins.quit
    builtins.__xonsh_subproc_captured_stdout__ = subproc_captured_stdout
    builtins.__xonsh_subproc_captured_inject__ = subproc_captured_inject
    builtins.__xonsh_subproc_captured_object__ = subproc_captured_object
    builtins.__xonsh_subproc_captured_hiddenobject__ = subproc_captured_hiddenobject
    builtins.__xonsh_subproc_uncaptured__ = subproc_uncaptured
    builtins.__xonsh_execer__ = execer
    builtins.__xonsh_commands_cache__ = CommandsCache()
    builtins.__xonsh_all_jobs__ = {}
    builtins.__xonsh_ensure_list_of_strs__ = ensure_list_of_strs
    # public built-ins
    builtins.XonshBlockError = XonshBlockError
    builtins.evalx = None if execer is None else execer.eval
    builtins.execx = None if execer is None else execer.exec
    builtins.compilex = None if execer is None else execer.compile
    builtins.XonshError = XonshError
    builtins.XonshCalledProcessError = XonshCalledProcessError

    # Need this inline/lazy import here since we use locate_binary that relies on __xonsh_env__ in default aliases
    builtins.default_aliases = builtins.aliases = Aliases(make_default_aliases())
    if login:
        builtins.aliases.update(load_foreign_aliases(issue_warning=False))
    # history needs to be started after env and aliases
    # would be nice to actually include non-detyped versions.
    builtins.__xonsh_history__ = History(env=ENV.detype(),
                                         ts=[time.time(), None], locked=True)
    atexit.register(_lastflush)
    for sig in AT_EXIT_SIGNALS:
        resetting_signal_handle(sig, _lastflush)
    BUILTINS_LOADED = True


def _lastflush(s=None, f=None):
    builtins.__xonsh_history__.flush(at_exit=True)


def unload_builtins():
    """Removes the xonsh builtins from the Python builtins, if the
    BUILTINS_LOADED is True, sets BUILTINS_LOADED to False, and returns.
    """
    global BUILTINS_LOADED, ENV
    if ENV is not None:
        ENV.undo_replace_env()
        ENV = None
    if hasattr(builtins, '__xonsh_pyexit__'):
        builtins.exit = builtins.__xonsh_pyexit__
    if hasattr(builtins, '__xonsh_pyquit__'):
        builtins.quit = builtins.__xonsh_pyquit__
    if not BUILTINS_LOADED:
        return
    names = ['__xonsh_config__',
             '__xonsh_env__',
             '__xonsh_ctx__',
             '__xonsh_help__',
             '__xonsh_superhelp__',
             '__xonsh_regexpath__',
             '__xonsh_glob__',
             '__xonsh_expand_path__',
             '__xonsh_exit__',
             '__xonsh_stdout_uncaptured__',
             '__xonsh_stderr_uncaptured__',
             '__xonsh_pyexit__',
             '__xonsh_pyquit__',
             '__xonsh_subproc_captured_stdout__',
             '__xonsh_subproc_captured_inject__',
             '__xonsh_subproc_captured_object__',
             '__xonsh_subproc_captured_hiddenobject__',
             '__xonsh_subproc_uncaptured__',
             '__xonsh_execer__',
             '__xonsh_commands_cache__',
             'XonshBlockError',
             'evalx',
             'execx',
             'compilex',
             'default_aliases',
             'XonshError',
             'XonshCalledProcessError',
             '__xonsh_all_jobs__',
             '__xonsh_ensure_list_of_strs__',
             '__xonsh_history__',
             ]
    for name in names:
        if hasattr(builtins, name):
            delattr(builtins, name)
    BUILTINS_LOADED = False


@contextmanager
def xonsh_builtins(execer=None):
    """A context manager for using the xonsh builtins only in a limited
    scope. Likely useful in testing.
    """
    load_builtins(execer=execer)
    yield
    unload_builtins()<|MERGE_RESOLUTION|>--- conflicted
+++ resolved
@@ -30,13 +30,8 @@
                         SimpleForegroundProcProxy, TeePTYProc,
                         CompletedCommand, HiddenCompletedCommand)
 from xonsh.tools import (
-<<<<<<< HEAD
-    suggest_commands, XonshError, expandvars, CommandsCache, globpath,
-    iglobpath, XonshError, XonshCalledProcessError
-=======
-    suggest_commands, XonshError, XonshBlockError, expandvars, CommandsCache,
-    globpath, iglobpath
->>>>>>> a7d45f6e
+    suggest_commands, XonshError, XonshBlockError, XonshCalledProcessError, 
+    expandvars, CommandsCache, globpath, iglobpath
 )
 
 
@@ -569,7 +564,6 @@
     if captured == 'stdout':
         return output
     elif captured is not False:
-        procinfo['executed_cmd'] = aliased_cmd
         procinfo['pid'] = prev_proc.pid
         procinfo['returncode'] = prev_proc.returncode
         procinfo['timestamp'] = (starttime, time.time())
@@ -663,12 +657,9 @@
     builtins.__xonsh_all_jobs__ = {}
     builtins.__xonsh_ensure_list_of_strs__ = ensure_list_of_strs
     # public built-ins
-    builtins.XonshBlockError = XonshBlockError
     builtins.evalx = None if execer is None else execer.eval
     builtins.execx = None if execer is None else execer.exec
     builtins.compilex = None if execer is None else execer.compile
-    builtins.XonshError = XonshError
-    builtins.XonshCalledProcessError = XonshCalledProcessError
 
     # Need this inline/lazy import here since we use locate_binary that relies on __xonsh_env__ in default aliases
     builtins.default_aliases = builtins.aliases = Aliases(make_default_aliases())
@@ -722,13 +713,10 @@
              '__xonsh_subproc_uncaptured__',
              '__xonsh_execer__',
              '__xonsh_commands_cache__',
-             'XonshBlockError',
              'evalx',
              'execx',
              'compilex',
              'default_aliases',
-             'XonshError',
-             'XonshCalledProcessError',
              '__xonsh_all_jobs__',
              '__xonsh_ensure_list_of_strs__',
              '__xonsh_history__',
