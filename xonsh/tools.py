# -*- coding: utf-8 -*-
"""Misc. xonsh tools.

The following implementations were forked from the IPython project:

* Copyright (c) 2008-2014, IPython Development Team
* Copyright (C) 2001-2007 Fernando Perez <fperez@colorado.edu>
* Copyright (c) 2001, Janko Hauser <jhauser@zscout.de>
* Copyright (c) 2001, Nathaniel Gray <n8gray@caltech.edu>

Implementations:

* decode()
* encode()
* cast_unicode()
* safe_hasattr()
* indent()

"""
import builtins
import collections
import collections.abc as abc
import ctypes
import functools
import glob
import os
import pathlib
import re
import string
import subprocess
import sys
import threading
import traceback
import warnings
from contextlib import contextmanager
from subprocess import CalledProcessError

# adding further imports from xonsh modules is discouraged to avoid circular
# dependencies
from xonsh.lazyasd import LazyObject, LazyDict
<<<<<<< HEAD
from xonsh.platform import (has_prompt_toolkit, scandir, DEFAULT_ENCODING,
                            ON_LINUX, ON_WINDOWS, PYTHON_VERSION_INFO)
=======
from xonsh.platform import (
    has_prompt_toolkit, scandir,
    DEFAULT_ENCODING, ON_LINUX, ON_WINDOWS, PYTHON_VERSION_INFO,
)
>>>>>>> 115a0956


@functools.lru_cache(1)
def is_superuser():
    if ON_WINDOWS:
        rtn = (ctypes.windll.shell32.IsUserAnAdmin() != 0)
    else:
        rtn = (os.getuid() == 0)
    return rtn


class XonshError(Exception):
    pass


class XonshBlockError(XonshError):
    """Special xonsh exception for communicating the lines of block bodies."""

    def __init__(self, lines, glbs, locs, *args, **kwargs):
        """
        Parameters
        ----------
        lines : list f str
            Block lines, as if split by str.splitlines().
        glbs : Mapping or None
            Global execution context for lines, ie globals() of calling frame.
        locs : Mapping or None
            Local execution context for lines, ie locals() of calling frame.
        """
        super().__init__(*args, **kwargs)
        self.lines = lines
        self.glbs = glbs
        self.locs = locs


class XonshCalledProcessError(XonshError, CalledProcessError):
    """Raised when there's an error with a called process

    Inherits from XonshError and subprocess.CalledProcessError, catching
    either will also catch this error.

    Raised *after* iterating over stdout of a captured command, if the
    returncode of the command is nonzero.

    Example:
        try:
            for line in !(ls):
                print(line)
        except CalledProcessError as error:
            print("Error in process: {}.format(error.completed_command.pid))

    This also handles differences between Python3.4 and 3.5 where
    CalledProcessError is concerned.
    """
    def __init__(self, returncode, command, output=None, stderr=None,
                 completed_command=None):
        super().__init__(returncode, command, output)
        self.stderr = stderr
        self.completed_command = completed_command


def expandpath(path):
    """Performs environment variable / user expansion on a given path
    if the relevant flag has been set.
    """
    env = getattr(builtins, '__xonsh_env__', os.environ)
    if env.get('EXPAND_ENV_VARS', False):
        path = os.path.expanduser(expandvars(path))
    return path


def decode_bytes(path):
    """Tries to decode a path in bytes using XONSH_ENCODING if available,
    otherwise using sys.getdefaultencoding().
    """
    env = getattr(builtins, '__xonsh_env__', os.environ)
    enc = env.get('XONSH_ENCODING', DEFAULT_ENCODING)
    return path.decode(encoding=enc,
                       errors=env.get('XONSH_ENCODING_ERRORS') or 'strict')


class EnvPath(collections.MutableSequence):
    """A class that implements an environment path, which is a list of
    strings. Provides a custom method that expands all paths if the
    relevant env variable has been set.
    """
    def __init__(self, args=None):
        if not args:
            self._l = []
        else:
            if isinstance(args, str):
                self._l = args.split(os.pathsep)
            elif isinstance(args, pathlib.Path):
                self._l = [args]
            elif isinstance(args, bytes):
                # decode bytes to a string and then split based on
                # the default path separator
                self._l = decode_bytes(args).split(os.pathsep)
            elif isinstance(args, collections.Iterable):
                # put everything in a list -before- performing the type check
                # in order to be able to retrieve it later, for cases such as
                # when a generator expression was passed as an argument
                args = list(args)
                if not all(isinstance(i, (str, bytes, pathlib.Path))
                           for i in args):
                    # make TypeError's message as informative as possible
                    # when given an invalid initialization sequence
                    raise TypeError(
                            "EnvPath's initialization sequence should only "
                            "contain str, bytes and pathlib.Path entries")
                self._l = args
            else:
                raise TypeError('EnvPath cannot be initialized with items '
                                'of type %s' % type(args))

    def __getitem__(self, item):
        # handle slices separately
        if isinstance(item, slice):
            return [expandpath(i) for i in self._l[item]]
        else:
            return expandpath(self._l[item])

    def __setitem__(self, index, item):
        self._l.__setitem__(index, item)

    def __len__(self):
        return len(self._l)

    def __delitem__(self, key):
        self._l.__delitem__(key)

    def insert(self, index, value):
        self._l.insert(index, value)

    @property
    def paths(self):
        """
        Returns the list of directories that this EnvPath contains.
        """
        return list(self)

    def __repr__(self):
        return repr(self._l)


class DefaultNotGivenType(object):
    """Singleton for representing when no default value is given."""

    __inst = None

    def __new__(cls):
        if DefaultNotGivenType.__inst is None:
            DefaultNotGivenType.__inst = object.__new__(cls)
        return DefaultNotGivenType.__inst


DefaultNotGiven = DefaultNotGivenType()

BEG_TOK_SKIPS = LazyObject(
                    lambda: frozenset(['WS', 'INDENT', 'NOT', 'LPAREN']),
                    globals(), 'BEG_TOK_SKIPS')
END_TOK_TYPES = LazyObject(lambda: frozenset(['SEMI', 'AND', 'OR', 'RPAREN']),
                           globals(), 'END_TOK_TYPES')
RE_END_TOKS = LazyObject(lambda: re.compile('(;|and|\&\&|or|\|\||\))'),
                         globals(), 'RE_END_TOKS')
LPARENS = LazyObject(lambda: frozenset(['LPAREN', 'AT_LPAREN', 'BANG_LPAREN',
                                        'DOLLAR_LPAREN', 'ATDOLLAR_LPAREN']),
                     globals(), 'LPARENS')


def _is_not_lparen_and_rparen(lparens, rtok):
    """Tests if an RPAREN token is matched with something other than a plain old
    LPAREN type.
    """
    # note that any([]) is False, so this covers len(lparens) == 0
    return rtok.type == 'RPAREN' and any(x != 'LPAREN' for x in lparens)


def find_next_break(line, mincol=0, lexer=None):
    """Returns the column number of the next logical break in subproc mode.
    This function may be useful in finding the maxcol argument of
    subproc_toks().
    """
    if mincol >= 1:
        line = line[mincol:]
    if lexer is None:
        lexer = builtins.__xonsh_execer__.parser.lexer
    if RE_END_TOKS.search(line) is None:
        return None
    maxcol = None
    lparens = []
    lexer.input(line)
    for tok in lexer:
        if tok.type in LPARENS:
            lparens.append(tok.type)
        elif tok.type in END_TOK_TYPES:
            if _is_not_lparen_and_rparen(lparens, tok):
                lparens.pop()
            else:
                maxcol = tok.lexpos + mincol + 1
                break
        elif tok.type == 'ERRORTOKEN' and ')' in tok.value:
            maxcol = tok.lexpos + mincol + 1
            break
    return maxcol


def subproc_toks(line, mincol=-1, maxcol=None, lexer=None, returnline=False):
    """Excapsulates tokens in a source code line in a uncaptured
    subprocess ![] starting at a minimum column. If there are no tokens
    (ie in a comment line) this returns None.
    """
    if lexer is None:
        lexer = builtins.__xonsh_execer__.parser.lexer
    if maxcol is None:
        maxcol = len(line) + 1
    lexer.reset()
    lexer.input(line)
    toks = []
    lparens = []
    end_offset = 0
    for tok in lexer:
        pos = tok.lexpos
        if tok.type not in END_TOK_TYPES and pos >= maxcol:
            break
        if tok.type in LPARENS:
            lparens.append(tok.type)
        if len(toks) == 0 and tok.type in BEG_TOK_SKIPS:
            continue  # handle indentation
        elif len(toks) > 0 and toks[-1].type in END_TOK_TYPES:
            if _is_not_lparen_and_rparen(lparens, toks[-1]):
                lparens.pop()  # don't continue or break
            elif pos < maxcol and tok.type not in ('NEWLINE', 'DEDENT', 'WS'):
                toks.clear()
                if tok.type in BEG_TOK_SKIPS:
                    continue
            else:
                break
        if pos < mincol:
            continue
        toks.append(tok)
        if tok.type == 'NEWLINE':
            break
        elif tok.type == 'DEDENT':
            # fake a newline when dedenting without a newline
            tok.type = 'NEWLINE'
            tok.value = '\n'
            tok.lineno -= 1
            if len(toks) >= 2:
                prev_tok_end = toks[-2].lexpos + len(toks[-2].value)
            else:
                prev_tok_end = len(line)
            if '#' in line[prev_tok_end:]:
                tok.lexpos = prev_tok_end  # prevents wrapping comments
            else:
                tok.lexpos = len(line)
            break
    else:
        if len(toks) > 0 and toks[-1].type in END_TOK_TYPES:
            if _is_not_lparen_and_rparen(lparens, toks[-1]):
                pass
            else:
                toks.pop()
        if len(toks) == 0:
            return  # handle comment lines
        tok = toks[-1]
        pos = tok.lexpos
        if isinstance(tok.value, str):
            end_offset = len(tok.value.rstrip())
        else:
            el = line[pos:].split('#')[0].rstrip()
            end_offset = len(el)
    if len(toks) == 0:
        return  # handle comment lines
    beg, end = toks[0].lexpos, (toks[-1].lexpos + end_offset)
    end = len(line[:end].rstrip())
    rtn = '![' + line[beg:end] + ']'
    if returnline:
        rtn = line[:beg] + rtn + line[end:]
    return rtn


def subexpr_from_unbalanced(expr, ltok, rtok):
    """Attempts to pull out a valid subexpression for unbalanced grouping,
    based on opening tokens, eg. '(', and closing tokens, eg. ')'.  This
    does not do full tokenization, but should be good enough for tab
    completion.
    """
    lcnt = expr.count(ltok)
    if lcnt == 0:
        return expr
    rcnt = expr.count(rtok)
    if lcnt == rcnt:
        return expr
    subexpr = expr.rsplit(ltok, 1)[-1]
    subexpr = subexpr.rsplit(',', 1)[-1]
    subexpr = subexpr.rsplit(':', 1)[-1]
    return subexpr


def decode(s, encoding=None):
    encoding = encoding or DEFAULT_ENCODING
    return s.decode(encoding, "replace")


def encode(u, encoding=None):
    encoding = encoding or DEFAULT_ENCODING
    return u.encode(encoding, "replace")


def cast_unicode(s, encoding=None):
    if isinstance(s, bytes):
        return decode(s, encoding)
    return s


def safe_hasattr(obj, attr):
    """In recent versions of Python, hasattr() only catches AttributeError.
    This catches all errors.
    """
    try:
        getattr(obj, attr)
        return True
    except Exception:  # pylint:disable=bare-except
        return False


def indent(instr, nspaces=4, ntabs=0, flatten=False):
    """Indent a string a given number of spaces or tabstops.

    indent(str,nspaces=4,ntabs=0) -> indent str by ntabs+nspaces.

    Parameters
    ----------
    instr : basestring
        The string to be indented.
    nspaces : int (default: 4)
        The number of spaces to be indented.
    ntabs : int (default: 0)
        The number of tabs to be indented.
    flatten : bool (default: False)
        Whether to scrub existing indentation.  If True, all lines will be
        aligned to the same indentation.  If False, existing indentation will
        be strictly increased.

    Returns
    -------
    outstr : string indented by ntabs and nspaces.

    """
    if instr is None:
        return
    ind = '\t' * ntabs + ' ' * nspaces
    if flatten:
        pat = re.compile(r'^\s*', re.MULTILINE)
    else:
        pat = re.compile(r'^', re.MULTILINE)
    outstr = re.sub(pat, ind, instr)
    if outstr.endswith(os.linesep + ind):
        return outstr[:-len(ind)]
    else:
        return outstr


def get_sep():
    """ Returns the appropriate filepath separator char depending on OS and
    xonsh options set
    """
    if ON_WINDOWS and builtins.__xonsh_env__.get('FORCE_POSIX_PATHS'):
        return os.altsep
    else:
        return os.sep


def fallback(cond, backup):
    """Decorator for returning the object if cond is true and a backup if cond
    is false.
    """
    def dec(obj):
        return obj if cond else backup
    return dec


# The following redirect classes were taken directly from Python 3.5's source
# code (from the contextlib module). This can be removed when 3.5 is released,
# although redirect_stdout exists in 3.4, redirect_stderr does not.
# See the Python software license: https://docs.python.org/3/license.html
# Copyright (c) Python Software Foundation. All rights reserved.
class _RedirectStream:

    _stream = None

    def __init__(self, new_target):
        self._new_target = new_target
        # We use a list of old targets to make this CM re-entrant
        self._old_targets = []

    def __enter__(self):
        self._old_targets.append(getattr(sys, self._stream))
        setattr(sys, self._stream, self._new_target)
        return self._new_target

    def __exit__(self, exctype, excinst, exctb):
        setattr(sys, self._stream, self._old_targets.pop())


class redirect_stdout(_RedirectStream):
    """Context manager for temporarily redirecting stdout to another file::

        # How to send help() to stderr
        with redirect_stdout(sys.stderr):
            help(dir)

        # How to write help() to a file
        with open('help.txt', 'w') as f:
            with redirect_stdout(f):
                help(pow)

    Mostly for backwards compatibility.
    """
    _stream = "stdout"


class redirect_stderr(_RedirectStream):
    """Context manager for temporarily redirecting stderr to another file."""
    _stream = "stderr"


def _yield_accessible_unix_file_names(path):
    """yield file names of executable files in path."""
    if not os.path.exists(path):
        return
    for file_ in scandir(path):
        try:
            if file_.is_file() and os.access(file_.path, os.X_OK):
                yield file_.name
        except (FileNotFoundError, NotADirectoryError):
            # broken Symlink are neither dir not files
            pass


def _executables_in_posix(path):
    if PYTHON_VERSION_INFO < (3, 5, 0):
        for fname in os.listdir(path):
            fpath = os.path.join(path, fname)
            if (os.path.exists(fpath) and
                    os.access(fpath, os.X_OK) and
                    (not os.path.isdir(fpath))):
                yield fname
    else:
        yield from _yield_accessible_unix_file_names(path)


def _executables_in_windows(path):
    if not os.path.isdir(path):
        return
    extensions = builtins.__xonsh_env__['PATHEXT']
    if PYTHON_VERSION_INFO < (3, 5, 0):
        for fname in os.listdir(path):
            fpath = os.path.join(path, fname)
            if (os.path.exists(fpath) and not os.path.isdir(fpath)):
                base_name, ext = os.path.splitext(fname)
                if ext.upper() in extensions:
                    yield fname
    else:
        for x in scandir(path):
            if x.is_file():
                fname = x.name
            else:
                continue
            base_name, ext = os.path.splitext(fname)
            if ext.upper() in extensions:
                yield fname


def executables_in(path):
    """Returns a generator of files in path that the user could execute. """
    if ON_WINDOWS:
        func = _executables_in_windows
    else:
        func = _executables_in_posix
    try:
        yield from func(path)
    except PermissionError:
        return


def command_not_found(cmd):
    """Uses the debian/ubuntu command-not-found utility to suggest packages for a
    command that cannot currently be found.
    """
    if not ON_LINUX:
        return ''
    elif not os.path.isfile('/usr/lib/command-not-found'):
        # utility is not on PATH
        return ''
    c = '/usr/lib/command-not-found {0}; exit 0'
    s = subprocess.check_output(c.format(cmd), universal_newlines=True,
                                stderr=subprocess.STDOUT, shell=True)
    s = '\n'.join(s.splitlines()[:-1]).strip()
    return s


def suggest_commands(cmd, env, aliases):
    """Suggests alternative commands given an environment and aliases."""
    if not env.get('SUGGEST_COMMANDS'):
        return
    thresh = env.get('SUGGEST_THRESHOLD')
    max_sugg = env.get('SUGGEST_MAX_NUM')
    if max_sugg < 0:
        max_sugg = float('inf')
    cmd = cmd.lower()
    suggested = {}

    for alias in builtins.aliases:
        if alias not in suggested:
            if levenshtein(alias.lower(), cmd, thresh) < thresh:
                suggested[alias] = 'Alias'

    for path in filter(os.path.isdir, env.get('PATH')):
        for _file in executables_in(path):
            if (_file not in suggested and
                    levenshtein(_file.lower(), cmd, thresh) < thresh):
                suggested[_file] = \
                    'Command ({0})'.format(os.path.join(path, _file))

    suggested = collections.OrderedDict(
        sorted(suggested.items(),
               key=lambda x: suggestion_sort_helper(x[0].lower(), cmd)))
    num = min(len(suggested), max_sugg)

    if num == 0:
        rtn = command_not_found(cmd)
    else:
        oneof = '' if num == 1 else 'one of '
        tips = 'Did you mean {}the following?'.format(oneof)
        items = list(suggested.popitem(False) for _ in range(num))
        length = max(len(key) for key, _ in items) + 2
        alternatives = '\n'.join('    {: <{}} {}'.format(key + ":", length, val)
                                 for key, val in items)
        rtn = '{}\n{}'.format(tips, alternatives)
        c = command_not_found(cmd)
        rtn += ('\n\n' + c) if len(c) > 0 else ''
    return rtn


def print_exception(msg=None):
    """Print exceptions with/without traceback."""
    env = getattr(builtins, '__xonsh_env__', None)
    # flags indicating whether the traceback options have been manually set
    if env is None:
        env = os.environ
        manually_set_trace = 'XONSH_SHOW_TRACEBACK' in env
        manually_set_logfile ='XONSH_TRACEBACK_LOGFILE' in env
    else:
        manually_set_trace = env.is_manually_set('XONSH_SHOW_TRACEBACK')
        manually_set_logfile = env.is_manually_set('XONSH_TRACEBACK_LOGFILE')
    if (not manually_set_trace) and (not manually_set_logfile):
        # Notify about the traceback output possibility if neither of
        # the two options have been manually set
        sys.stderr.write('xonsh: For full traceback set: '
                         '$XONSH_SHOW_TRACEBACK = True\n')
    # get env option for traceback and convert it if necessary
    show_trace = env.get('XONSH_SHOW_TRACEBACK', False)
    if not is_bool(show_trace):
        show_trace = to_bool(show_trace)
    # if the trace option has been set, print all traceback info to stderr
    if show_trace:
        # notify user about XONSH_TRACEBACK_LOGFILE if it has
        # not been set manually
        if not manually_set_logfile:
            sys.stderr.write('xonsh: To log full traceback to a file set: '
                             '$XONSH_TRACEBACK_LOGFILE = <filename>\n')
        traceback.print_exc()
    # additionally, check if a file for traceback logging has been
    # specified and convert to a proper option if needed
    log_file = env.get('XONSH_TRACEBACK_LOGFILE', None)
    log_file = to_logfile_opt(log_file)
    if log_file:
        # if log_file <> '' or log_file <> None, append
        # traceback log there as well
        with open(os.path.abspath(log_file), 'a') as f:
            traceback.print_exc(file=f)

    if not show_trace:
        # if traceback output is disabled, print the exception's
        # error message on stderr.
        display_error_message()
    if msg:
        msg = msg if msg.endswith('\n') else msg + '\n'
        sys.stderr.write(msg)


def display_error_message():
    """
    Prints the error message of the current exception on stderr.
    """
    exc_type, exc_value, exc_traceback = sys.exc_info()
    exception_only = traceback.format_exception_only(exc_type, exc_value)
    sys.stderr.write(''.join(exception_only))


def is_writable_file(filepath):
    """
    Checks if a filepath is valid for writing.
    """
    # convert to absolute path if needed
    if not os.path.isabs(filepath):
        filepath = os.path.abspath(filepath)
    # cannot write to directories
    if os.path.isdir(filepath):
        return False
    # if the file exists and is writable, we're fine
    if os.path.exists(filepath):
        return True if os.access(filepath, os.W_OK) else False
    # if the path doesn't exist, isolate its directory component
    # and ensure that directory is writable instead
    return os.access(os.path.dirname(filepath), os.W_OK)


# Modified from Public Domain code, by Magnus Lie Hetland
# from http://hetland.org/coding/python/levenshtein.py
def levenshtein(a, b, max_dist=float('inf')):
    """Calculates the Levenshtein distance between a and b."""
    n, m = len(a), len(b)
    if abs(n - m) > max_dist:
        return float('inf')
    if n > m:
        # Make sure n <= m, to use O(min(n,m)) space
        a, b = b, a
        n, m = m, n
    current = range(n + 1)
    for i in range(1, m + 1):
        previous, current = current, [i] + [0] * n
        for j in range(1, n + 1):
            add, delete = previous[j] + 1, current[j - 1] + 1
            change = previous[j - 1]
            if a[j - 1] != b[i - 1]:
                change = change + 1
            current[j] = min(add, delete, change)
    return current[n]


def suggestion_sort_helper(x, y):
    """Returns a score (lower is better) for x based on how similar
    it is to y.  Used to rank suggestions."""
    x = x.lower()
    y = y.lower()
    lendiff = len(x) + len(y)
    inx = len([i for i in x if i not in y])
    iny = len([i for i in y if i not in x])
    return lendiff + inx + iny


def escape_windows_cmd_string(s):
    """Returns a string that is usable by the Windows cmd.exe.
    The escaping is based on details here and emperical testing:
    http://www.robvanderwoude.com/escapechars.php
    """
    for c in '()%!^<>&|"':
        s = s.replace(c, '^' + c)
    s = s.replace('/?', '/.')
    return s


def argvquote(arg, force=False):
    """ Returns an argument quoted in such a way that that CommandLineToArgvW
    on Windows will return the argument string unchanged.
    This is the same thing Popen does when supplied with an list of arguments.
    Arguments in a command line should be separated by spaces; this
    function does not add these spaces. This implementation follows the
    suggestions outlined here:
    https://blogs.msdn.microsoft.com/twistylittlepassagesallalike/2011/04/23/everyone-quotes-command-line-arguments-the-wrong-way/
    """
    if not force and len(arg) != 0 and not any([c in arg for c in ' \t\n\v"']):
        return arg
    else:
        n_backslashes = 0
        cmdline = '"'
        for c in arg:
            if c == '"':
                cmdline += (n_backslashes * 2 + 1) * '\\'
            else:
                cmdline += n_backslashes * '\\'
            if c != '\\':
                cmdline += c
                n_backslashes = 0
            else:
                n_backslashes += 1
        return cmdline + n_backslashes * 2 * '\\' + '"'


def on_main_thread():
    """Checks if we are on the main thread or not."""
    return threading.current_thread() is threading.main_thread()


@contextmanager
def swap(namespace, name, value, default=NotImplemented):
    """Swaps a current variable name in a namespace for another value, and then
    replaces it when the context is exited.
    """
    old = getattr(namespace, name, default)
    setattr(namespace, name, value)
    yield value
    if old is default:
        delattr(namespace, name)
    else:
        setattr(namespace, name, old)

#
# Validators and converters
#


def is_int(x):
    """Tests if something is an integer"""
    return isinstance(x, int)


def is_int_as_str(x):
    """
    Tests if something is an integer
    If not a string to begin with is automatically false
    """
    if isinstance(x, str):
        try:
            int(x)
        except ValueError:
            return False
        return True
    return False


def is_float(x):
    """Tests if something is a float"""
    return isinstance(x, float)


def is_string(x):
    """Tests if something is a string"""
    return isinstance(x, str)


def is_slice(x):
    """Tests if something is a slice"""
    return isinstance(x, slice)


def is_slice_as_str(x):
    """
    Tests if a str is a slice
    If not a string to begin with is automatically false
    """
    if isinstance(x, str):
        if ':' in x:
            x = x.strip('[]()')
            try:
                slice(*(int(x) if len(x) > 0 else None
                        for x in x.split(':')))
            except ValueError:
                return False
        else:
            return False
        return True
    return False


def is_callable(x):
    """Tests if something is callable"""
    return callable(x)


def is_string_or_callable(x):
    """Tests if something is a string or callable"""
    return is_string(x) or is_callable(x)


def always_true(x):
    """Returns True"""
    return True


def always_false(x):
    """Returns False"""
    return False


def ensure_string(x):
    """Returns a string if x is not a string, and x if it already is."""
    return str(x)


def is_env_path(x):
    """This tests if something is an environment path, ie a list of strings."""
    return isinstance(x, EnvPath)


def str_to_env_path(x):
    """Converts a string to an environment path, ie a list of strings,
    splitting on the OS separator.
    """
    # splitting will be done implicitly in EnvPath's __init__
    return EnvPath(x)


def env_path_to_str(x):
    """Converts an environment path to a string by joining on the OS
    separator.
    """
    return os.pathsep.join(x)


def is_bool(x):
    """Tests if something is a boolean."""
    return isinstance(x, bool)


def is_logfile_opt(x):
    """
    Checks if x is a valid $XONSH_TRACEBACK_LOGFILE option. Returns False
    if x is not a writable/creatable file or an empty string or None.
    """
    if x is None:
        return True
    if not isinstance(x, str):
        return False
    else:
        return (is_writable_file(x) or x == '')


def to_logfile_opt(x):
    """
    Converts a $XONSH_TRACEBACK_LOGFILE option to either a str containing
    the filepath if it is a writable file or None if the filepath is not
    valid, informing the user on stderr about the invalid choice.
    """
    if is_logfile_opt(x):
        return x
    else:
        # if option is not valid, return a proper
        # option and inform the user on stderr
        sys.stderr.write('xonsh: $XONSH_TRACEBACK_LOGFILE must be a '
                         'filepath pointing to a file that either exists '
                         'and is writable or that can be created.\n')
        return None


def logfile_opt_to_str(x):
    """
    Detypes a $XONSH_TRACEBACK_LOGFILE option.
    """
    if x is None:
        # None should not be detyped to 'None', as 'None' constitutes
        # a perfectly valid filename and retyping it would introduce
        # ambiguity. Detype to the empty string instead.
        return ''
    return str(x)


_FALSES = LazyObject(lambda: frozenset(['', '0', 'n', 'f', 'no', 'none',
                                        'false']), globals(), '_FALSES')


def to_bool(x):
    """"Converts to a boolean in a semantically meaningful way."""
    if isinstance(x, bool):
        return x
    elif isinstance(x, str):
        return False if x.lower() in _FALSES else True
    else:
        return bool(x)


def bool_to_str(x):
    """Converts a bool to an empty string if False and the string '1' if
    True.
    """
    return '1' if x else ''


_BREAKS = frozenset(['b', 'break', 's', 'skip', 'q', 'quit'])


def to_bool_or_break(x):
    if isinstance(x, str) and x.lower() in _BREAKS:
        return 'break'
    else:
        return to_bool(x)


def is_bool_or_int(x):
    """Returns whether a value is a boolean or integer."""
    return is_bool(x) or is_int(x)


def to_bool_or_int(x):
    """Converts a value to a boolean or an integer."""
    if isinstance(x, str):
        return int(x) if x.isdigit() else to_bool(x)
    elif is_int(x):  # bools are ints too!
        return x
    else:
        return bool(x)


def bool_or_int_to_str(x):
    """Converts a boolean or integer to a string."""
    return bool_to_str(x) if is_bool(x) else str(x)


def ensure_int_or_slice(x):
    """Makes sure that x is list-indexable."""
    if x is None:
        return slice(None)
    elif is_int(x) or is_slice(x):
        return x
    # must have a string from here on
    if is_slice_as_str(x):
        x = x.strip('[]()')
        return slice(*(int(x) if len(x) > 0 else None for x in x.split(':')))
    elif is_int_as_str(x):
        return int(x)
    return False


def is_string_set(x):
    """Tests if something is a set of strings"""
    return (isinstance(x, abc.Set) and
            all(isinstance(a, str) for a in x))


def csv_to_set(x):
    """Convert a comma-separated list of strings to a set of strings."""
    if not x:
        return set()
    else:
        return set(x.split(','))


def set_to_csv(x):
    """Convert a set of strings to a comma-separated list of strings."""
    return ','.join(x)


def pathsep_to_set(x):
    """Converts a os.pathsep separated string to a set of strings."""
    if not x:
        return set()
    else:
        return set(x.split(os.pathsep))


def set_to_pathsep(x, sort=False):
    """Converts a set to an os.pathsep separated string. The sort kwarg
    specifies whether to sort the set prior to str conversion.
    """
    if sort:
        x = sorted(x)
    return os.pathsep.join(x)


def is_string_seq(x):
    """Tests if something is a sequence of strings"""
    return (isinstance(x, abc.Sequence) and
            all(isinstance(a, str) for a in x))


def is_nonstring_seq_of_strings(x):
    """Tests if something is a sequence of strings, where the top-level
    sequence is not a string itself.
    """
    return (isinstance(x, abc.Sequence) and not isinstance(x, str) and
            all(isinstance(a, str) for a in x))


def pathsep_to_seq(x):
    """Converts a os.pathsep separated string to a sequence of strings."""
    if not x:
        return []
    else:
        return x.split(os.pathsep)


def seq_to_pathsep(x):
    """Converts a sequence to an os.pathsep separated string."""
    return os.pathsep.join(x)


def pathsep_to_upper_seq(x):
    """Converts a os.pathsep separated string to a sequence of
    uppercase strings.
    """
    if not x:
        return []
    else:
        return x.upper().split(os.pathsep)


def seq_to_upper_pathsep(x):
    """Converts a sequence to an uppercase os.pathsep separated string."""
    return os.pathsep.join(x).upper()


def is_bool_seq(x):
    """Tests if an object is a sequence of bools."""
    return isinstance(x, abc.Sequence) and all(isinstance(y, bool) for y in x)


def csv_to_bool_seq(x):
    """Takes a comma-separated string and converts it into a list of bools."""
    return [to_bool(y) for y in csv_to_set(x)]


def bool_seq_to_csv(x):
    """Converts a sequence of bools to a comma-separated string."""
    return ','.join(map(str, x))


def is_completions_display_value(x):
    return x in {'none', 'single', 'multi'}


def to_completions_display_value(x):
    x = str(x).lower()
    if x in {'none', 'false'}:
        x = 'none'
    elif x in {'multi', 'true'}:
        x = 'multi'
    elif x == 'single':
        pass
    else:
        msg = '"{}" is not a valid value for $COMPLETIONS_DISPLAY. '.format(x)
        msg += 'Using "multi".'
        warnings.warn(msg, RuntimeWarning)
        x = 'multi'
    return x


def setup_win_unicode_console(enable):
    """"Enables or disables unicode display on windows."""
    try:
        import win_unicode_console
    except ImportError:
        win_unicode_console = False
    enable = to_bool(enable)
    if ON_WINDOWS and win_unicode_console:
        if enable:
            win_unicode_console.enable()
        else:
            win_unicode_console.disable()
    return enable

# history validation

_min_to_sec = lambda x: 60.0 * float(x)
_hour_to_sec = lambda x: 60.0 * _min_to_sec(x)
_day_to_sec = lambda x: 24.0 * _hour_to_sec(x)
_month_to_sec = lambda x: 30.4375 * _day_to_sec(x)
_year_to_sec = lambda x: 365.25 * _day_to_sec(x)
_kb_to_b = lambda x: 1024 * int(x)
_mb_to_b = lambda x: 1024 * _kb_to_b(x)
_gb_to_b = lambda x: 1024 * _mb_to_b(x)
_tb_to_b = lambda x: 1024 * _tb_to_b(x)

CANON_HISTORY_UNITS = LazyObject(
    lambda: frozenset(['commands', 'files', 's', 'b']),
    globals(), 'CANON_HISTORY_UNITS')

HISTORY_UNITS = LazyObject(lambda: {
    '': ('commands', int),
    'c': ('commands', int),
    'cmd': ('commands', int),
    'cmds': ('commands', int),
    'command': ('commands', int),
    'commands': ('commands', int),
    'f': ('files', int),
    'files': ('files', int),
    's': ('s', float),
    'sec': ('s', float),
    'second': ('s', float),
    'seconds': ('s', float),
    'm': ('s', _min_to_sec),
    'min': ('s', _min_to_sec),
    'mins': ('s', _min_to_sec),
    'h': ('s', _hour_to_sec),
    'hr': ('s', _hour_to_sec),
    'hour': ('s', _hour_to_sec),
    'hours': ('s', _hour_to_sec),
    'd': ('s', _day_to_sec),
    'day': ('s', _day_to_sec),
    'days': ('s', _day_to_sec),
    'mon': ('s', _month_to_sec),
    'month': ('s', _month_to_sec),
    'months': ('s', _month_to_sec),
    'y': ('s', _year_to_sec),
    'yr': ('s', _year_to_sec),
    'yrs': ('s', _year_to_sec),
    'year': ('s', _year_to_sec),
    'years': ('s', _year_to_sec),
    'b': ('b', int),
    'byte': ('b', int),
    'bytes': ('b', int),
    'kb': ('b', _kb_to_b),
    'kilobyte': ('b', _kb_to_b),
    'kilobytes': ('b', _kb_to_b),
    'mb': ('b', _mb_to_b),
    'meg': ('b', _mb_to_b),
    'megs': ('b', _mb_to_b),
    'megabyte': ('b', _mb_to_b),
    'megabytes': ('b', _mb_to_b),
    'gb': ('b', _gb_to_b),
    'gig': ('b', _gb_to_b),
    'gigs': ('b', _gb_to_b),
    'gigabyte': ('b', _gb_to_b),
    'gigabytes': ('b', _gb_to_b),
    'tb': ('b', _tb_to_b),
    'terabyte': ('b', _tb_to_b),
    'terabytes': ('b', _tb_to_b),
    }, globals(), 'HISTORY_UNITS')
"""Maps lowercase unit names to canonical name and conversion utilities."""


def is_history_tuple(x):
    """Tests if something is a proper history value, units tuple."""
    if (isinstance(x, abc.Sequence) and
            len(x) == 2 and
            isinstance(x[0], (int, float)) and
            x[1].lower() in CANON_HISTORY_UNITS):
        return True
    return False


def is_dynamic_cwd_width(x):
    """ Determine if the input is a valid input for the DYNAMIC_CWD_WIDTH
    environement variable.
    """
    return (isinstance(x, tuple) and
            len(x) == 2 and
            isinstance(x[0], float) and
            x[1] in set('c%'))


def to_dynamic_cwd_tuple(x):
    """Convert to a canonical cwd_width tuple."""
    unit = 'c'
    if isinstance(x, str):
        if x[-1] == '%':
            x = x[:-1]
            unit = '%'
        else:
            unit = 'c'
        return (float(x), unit)
    else:
        return (float(x[0]), x[1])


def dynamic_cwd_tuple_to_str(x):
    """Convert a canonical cwd_width tuple to a string."""
    if x[1] == '%':
        return str(x[0]) + '%'
    else:
        return str(x[0])


RE_HISTORY_TUPLE = LazyObject(
    lambda: re.compile('([-+]?[0-9]*\.?[0-9]+([eE][-+]?[0-9]+)?)\s*([A-Za-z]*)'),
    globals(), 'RE_HISTORY_TUPLE')


def to_history_tuple(x):
    """Converts to a canonincal history tuple."""
    if not isinstance(x, (abc.Sequence, float, int)):
        raise ValueError('history size must be given as a sequence or number')
    if isinstance(x, str):
        m = RE_HISTORY_TUPLE.match(x.strip().lower())
        return to_history_tuple((m.group(1), m.group(3)))
    elif isinstance(x, (float, int)):
        return to_history_tuple((x, 'commands'))
    units, converter = HISTORY_UNITS[x[1]]
    value = converter(x[0])
    return (value, units)


def history_tuple_to_str(x):
    """Converts a valid history tuple to a canonical string."""
    return '{0} {1}'.format(*x)


def format_color(string, **kwargs):
    """Formats strings that may contain colors. This simply dispatches to the
    shell instances method of the same name. The results of this function should
    be directly usable by print_color().
    """
    return builtins.__xonsh_shell__.shell.format_color(string, **kwargs)


def print_color(string, **kwargs):
    """Prints a string that may contain colors. This dispatched to the shell
    method of the same name. Colors will be formatted if they have not already
    been.
    """
    builtins.__xonsh_shell__.shell.print_color(string, **kwargs)


def color_style_names():
    """Returns an iterable of all available style names."""
    return builtins.__xonsh_shell__.shell.color_style_names()


def color_style():
    """Returns the current color map."""
    return builtins.__xonsh_shell__.shell.color_style()


def _get_color_indexes(style_map):
    """ Generates the color and windows color index for a style """
    import prompt_toolkit
    table = prompt_toolkit.terminal.win32_output.ColorLookupTable()
    pt_style = prompt_toolkit.styles.style_from_dict(style_map)
    for token in style_map:
        attr = pt_style.token_to_attrs[token]
        if attr.color is not None:
            index = table.lookup_color(attr.color, attr.bgcolor)
            try:
                rgb = (int(attr.color[0:2], 16),
                       int(attr.color[2:4], 16),
                       int(attr.color[4:6], 16))
            except:
                rgb = None
            yield token, index, rgb


def intensify_colors_for_cmd_exe(style_map, replace_colors=None):
    """Returns a modified style to where colors that maps to dark
       colors are replaced with brighter versions. Also expands the
       range used by the gray colors
    """
    modified_style = {}
    stype = builtins.__xonsh_env__.get('SHELL_TYPE')
    if (not ON_WINDOWS or
            (stype not in ('prompt_toolkit', 'best')) or
            (stype == 'best' and not has_prompt_toolkit())):
        return modified_style
    if replace_colors is None:
        replace_colors = {1: '#44ffff',  # subst blue with bright cyan
                          2: '#44ff44',  # subst green with bright green
                          4: '#ff4444',  # subst red with bright red
                          5: '#ff44ff',  # subst magenta with bright magenta
                          6: '#ffff44',  # subst yellow with bright yellow
                          9: '#00aaaa',  # subst intense blue (hard to read)
                                         # with dark cyan (which is readable)
                          }
    for token, idx, _ in _get_color_indexes(style_map):
        if idx in replace_colors:
            modified_style[token] = replace_colors[idx]
    return modified_style


def expand_gray_colors_for_cmd_exe(style_map):
    """ Expand the style's gray scale color range.
        All gray scale colors has a tendency to map to the same default GRAY
        in cmd.exe.
    """
    modified_style = {}
    stype = builtins.__xonsh_env__.get('SHELL_TYPE')
    if (not ON_WINDOWS or
            (stype not in ('prompt_toolkit', 'best')) or
            (stype == 'best' and not has_prompt_toolkit())):
        return modified_style
    for token, idx, rgb in _get_color_indexes(style_map):
        if idx == 7 and rgb:
            if sum(rgb) <= 306:
                # Equal and below '#666666 is reset to dark gray
                modified_style[token] = '#444444'
            elif sum(rgb) >= 408:
                # Equal and above 0x888888 is reset to white
                modified_style[token] = '#ffffff'
    return modified_style


def intensify_colors_on_win_setter(enable):
    """Resets the style when setting the INTENSIFY_COLORS_ON_WIN
    environment variable.
    """
    enable = to_bool(enable)
    delattr(builtins.__xonsh_shell__.shell.styler, 'style_name')
    return enable


_RE_STRING_START = "[bBrRuU]*"
_RE_STRING_TRIPLE_DOUBLE = '"""'
_RE_STRING_TRIPLE_SINGLE = "'''"
_RE_STRING_DOUBLE = '"'
_RE_STRING_SINGLE = "'"
_STRINGS = (_RE_STRING_TRIPLE_DOUBLE,
            _RE_STRING_TRIPLE_SINGLE,
            _RE_STRING_DOUBLE,
            _RE_STRING_SINGLE)
RE_BEGIN_STRING = LazyObject(
    lambda: re.compile("(" + _RE_STRING_START +
                       '(' + "|".join(_STRINGS) + '))'),
    globals(), 'RE_BEGIN_STRING')
"""Regular expression matching the start of a string, including quotes and
leading characters (r, b, or u)"""

RE_STRING_START = LazyObject(lambda: re.compile(_RE_STRING_START),
                             globals(), 'RE_STRING_START')
"""Regular expression matching the characters before the quotes when starting a
string (r, b, or u, case insensitive)"""

RE_STRING_CONT = LazyDict({
    '"': lambda: re.compile(r'((\\(.|\n))|([^"\\]))*'),
    "'": lambda: re.compile(r"((\\(.|\n))|([^'\\]))*"),
    '"""': lambda: re.compile(r'((\\(.|\n))|([^"\\])|("(?!""))|\n)*'),
    "'''": lambda: re.compile(r"((\\(.|\n))|([^'\\])|('(?!''))|\n)*"),
    }, globals(), 'RE_STRING_CONT')
"""Dictionary mapping starting quote sequences to regular expressions that
match the contents of a string beginning with those quotes (not including the
terminating quotes)"""


def check_for_partial_string(x):
    """
    Returns the starting index (inclusive), ending index (exclusive), and
    starting quote string of the most recent Python string found in the input.

    check_for_partial_string(x) -> (startix, endix, quote)

    Parameters
    ----------
    x : str
        The string to be checked (representing a line of terminal input)

    Returns
    -------
    startix : int (or None)
        The index where the most recent Python string found started
        (inclusive), or None if no strings exist in the input

    endix : int (or None)
        The index where the most recent Python string found ended (exclusive),
        or None if no strings exist in the input OR if the input ended in the
        middle of a Python string

    quote : str (or None)
        A string containing the quote used to start the string (e.g., b", ",
        '''), or None if no string was found.
    """
    string_indices = []
    starting_quote = []
    current_index = 0
    match = re.search(RE_BEGIN_STRING, x)
    while match is not None:
        # add the start in
        start = match.start()
        quote = match.group(0)
        lenquote = len(quote)
        current_index += start
        # store the starting index of the string, as well as the
        # characters in the starting quotes (e.g., ", ', """, r", etc)
        string_indices.append(current_index)
        starting_quote.append(quote)
        # determine the string that should terminate this string
        ender = re.sub(RE_STRING_START, '', quote)
        x = x[start + lenquote:]
        current_index += lenquote
        # figure out what is inside the string
        continuer = RE_STRING_CONT[ender]
        contents = re.match(continuer, x)
        inside = contents.group(0)
        leninside = len(inside)
        current_index += contents.start() + leninside + len(ender)
        # if we are not at the end of the input string, add the ending index of
        # the string to string_indices
        if contents.end() < len(x):
            string_indices.append(current_index)
        x = x[leninside + len(ender):]
        # find the next match
        match = re.search(RE_BEGIN_STRING, x)
    numquotes = len(string_indices)
    if numquotes == 0:
        return (None, None, None)
    elif numquotes % 2:
        return (string_indices[-1], None, starting_quote[-1])
    else:
        return (string_indices[-2], string_indices[-1], starting_quote[-1])


# expandvars is a modified version of os.path.expandvars from the Python 3.5.1
# source code (root/Lib/ntpath.py, line 353)

def _is_in_env(name):
    ENV = builtins.__xonsh_env__
    return name in ENV._d or name in ENV._defaults


def _get_env_string(name):
    ENV = builtins.__xonsh_env__
    value = ENV.get(name)
    ensurer = ENV.get_ensurer(name)
    if ensurer.detype is bool_to_str:
        value = ensure_string(value)
    else:
        value = ensurer.detype(value)
    return value


def expandvars(path):
    """Expand shell variables of the forms $var, ${var} and %var%.

    Unknown variables are left unchanged."""
    ENV = builtins.__xonsh_env__
    if isinstance(path, bytes):
        path = path.decode(encoding=ENV.get('XONSH_ENCODING'),
                           errors=ENV.get('XONSH_ENCODING_ERRORS'))
    elif isinstance(path, pathlib.Path):
        # get the path's string representation
        path = str(path)
    if '$' not in path and (not ON_WINDOWS or '%' not in path):
        return path
    varchars = string.ascii_letters + string.digits + '_-'
    quote = '\''
    percent = '%'
    brace = '{'
    rbrace = '}'
    dollar = '$'
    res = path[:0]
    index = 0
    pathlen = len(path)
    while index < pathlen:
        c = path[index:index+1]
        if c == quote:   # no expansion within single quotes
            path = path[index + 1:]
            pathlen = len(path)
            try:
                index = path.index(c)
                res += c + path[:index + 1]
            except ValueError:
                res += c + path
                index = pathlen - 1
        elif c == percent and ON_WINDOWS:  # variable or '%'
            if path[index + 1:index + 2] == percent:
                res += c
                index += 1
            else:
                path = path[index+1:]
                pathlen = len(path)
                try:
                    index = path.index(percent)
                except ValueError:
                    res += percent + path
                    index = pathlen - 1
                else:
                    var = path[:index]
                    if _is_in_env(var):
                        value = _get_env_string(var)
                    else:
                        value = percent + var + percent
                    res += value
        elif c == dollar:  # variable or '$$'
            if path[index + 1:index + 2] == dollar:
                res += c
                index += 1
            elif path[index + 1:index + 2] == brace:
                path = path[index+2:]
                pathlen = len(path)
                try:
                    index = path.index(rbrace)
                except ValueError:
                    res += dollar + brace + path
                    index = pathlen - 1
                else:
                    var = path[:index]
                    try:
                        var = eval(var, builtins.__xonsh_ctx__)
                        if _is_in_env(var):
                            value = _get_env_string(var)
                        elif var is Ellipsis:
                            value = dollar + brace + '...' + rbrace
                        else:
                            value = dollar + brace + var + rbrace
                    except:
                        value = dollar + brace + var + rbrace
                    res += value
            else:
                var = path[:0]
                index += 1
                c = path[index:index + 1]
                while c and c in varchars:
                    var += c
                    index += 1
                    c = path[index:index + 1]
                if _is_in_env(var):
                    value = _get_env_string(var)
                else:
                    value = dollar + var
                res += value
                if c:
                    index -= 1
        else:
            res += c
        index += 1
    return res

#
# File handling tools
#


def backup_file(fname):
    """Moves an existing file to a new name that has the current time right
    before the extension.
    """
    # lazy imports
    import shutil
    from datetime import datetime
    base, ext = os.path.splitext(fname)
    timestamp = datetime.now().strftime('%Y-%m-%d-%H-%M-%S-%f')
    newfname = '%s.%s%s' % (base, timestamp, ext)
    shutil.move(fname, newfname)


def normabspath(p):
    """Retuns as normalized absolute path, namely, normcase(abspath(p))"""
    return os.path.normcase(os.path.abspath(p))


def expanduser_abs_path(inp):
    """ Provides user expanded absolute path """
    return os.path.abspath(os.path.expanduser(inp))


WINDOWS_DRIVE_MATCHER = LazyObject(lambda: re.compile(r'^\w:'),
                                   globals(), 'WINDOWS_DRIVE_MATCHER')


def expand_case_matching(s):
    """Expands a string to a case insensitive globable string."""
    t = []
    openers = {'[', '{'}
    closers = {']', '}'}
    nesting = 0

    drive_part = WINDOWS_DRIVE_MATCHER.match(s) if ON_WINDOWS else None

    if drive_part:
        drive_part = drive_part.group(0)
        t.append(drive_part)
        s = s[len(drive_part):]

    for c in s:
        if c in openers:
            nesting += 1
        elif c in closers:
            nesting -= 1
        elif nesting > 0:
            pass
        elif c.isalpha():
            folded = c.casefold()
            if len(folded) == 1:
                c = '[{0}{1}]'.format(c.upper(), c.lower())
            else:
                newc = ['[{0}{1}]?'.format(f.upper(), f.lower())
                        for f in folded[:-1]]
                newc = ''.join(newc)
                newc += '[{0}{1}{2}]'.format(folded[-1].upper(),
                                             folded[-1].lower(),
                                             c)
                c = newc
        t.append(c)
    return ''.join(t)


def globpath(s, ignore_case=False, return_empty=False, sort_result=True):
    """Simple wrapper around glob that also expands home and env vars."""
    o, s = _iglobpath(s, ignore_case=ignore_case, sort_result=sort_result)
    o = list(o)
    no_match = [] if return_empty else [s]
    return o if len(o) != 0 else no_match


def _iglobpath(s, ignore_case=False, sort_result=True):
    s = builtins.__xonsh_expand_path__(s)

    if ignore_case:
        s = expand_case_matching(s)

    if sys.version_info > (3, 5):
        if '**' in s and '**/*' not in s:
            s = s.replace('**', '**/*')

        # `recursive` is only a 3.5+ kwarg.
        if sort_result:
            paths = glob.glob(s, recursive=True)
            paths.sort()
            paths = iter(paths)
        else:
            paths = glob.iglob(s, recursive=True)

        return paths, s
    else:
        if sort_result:
            paths = glob.glob(s)
            paths.sort()
            paths = iter(paths)
        else:
            paths = glob.iglob(s)

        return paths, s


def iglobpath(s, ignore_case=False, sort_result=True):
    """Simple wrapper around iglob that also expands home and env vars."""
    return _iglobpath(s, ignore_case=ignore_case, sort_result=sort_result)[0]<|MERGE_RESOLUTION|>--- conflicted
+++ resolved
@@ -38,15 +38,8 @@
 # adding further imports from xonsh modules is discouraged to avoid circular
 # dependencies
 from xonsh.lazyasd import LazyObject, LazyDict
-<<<<<<< HEAD
 from xonsh.platform import (has_prompt_toolkit, scandir, DEFAULT_ENCODING,
                             ON_LINUX, ON_WINDOWS, PYTHON_VERSION_INFO)
-=======
-from xonsh.platform import (
-    has_prompt_toolkit, scandir,
-    DEFAULT_ENCODING, ON_LINUX, ON_WINDOWS, PYTHON_VERSION_INFO,
-)
->>>>>>> 115a0956
 
 
 @functools.lru_cache(1)
