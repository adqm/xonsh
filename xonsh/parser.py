--- conflicted
+++ resolved
@@ -2038,11 +2038,8 @@
                         | string_literal
                         | REGEXPATH
                         | DOLLAR NAME
-<<<<<<< HEAD
+                        | DOLLAR INT_LITERAL
                         | AT_LPAREN test RPAREN
-=======
-                        | DOLLAR INT_LITERAL
->>>>>>> 0d82d344
                         | DOLLAR_LBRACE test RBRACE
                         | DOLLAR_LPAREN subproc RPAREN
                         | DOLLAR_LBRACKET subproc RBRACKET
