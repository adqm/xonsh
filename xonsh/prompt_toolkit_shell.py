--- conflicted
+++ resolved
@@ -1,24 +1,15 @@
 # -*- coding: utf-8 -*-
 """The prompt_toolkit based xonsh shell."""
-<<<<<<< HEAD
-import os
-import sys
-=======
->>>>>>> 9e39b3b4
 import builtins
 from warnings import warn
 
 from prompt_toolkit.shortcuts import prompt
 from prompt_toolkit.key_binding.manager import KeyBindingManager
 from prompt_toolkit.auto_suggest import AutoSuggestFromHistory
-<<<<<<< HEAD
 from prompt_toolkit.filters import Condition, IsMultiline
 from prompt_toolkit.keys import Keys
 from pygments.token import Token
-=======
 from prompt_toolkit.layout.lexers import PygmentsLexer
-from prompt_toolkit.filters import Condition
->>>>>>> 9e39b3b4
 from pygments.style import Style
 from pygments.styles.default import DefaultStyle
 from pygments.token import (Keyword, Name, Comment, String, Error, Number,
@@ -108,11 +99,8 @@
                     completer=completer,
                     lexer=PygmentsLexer(XonshLexer),
                     history=self.history,
-<<<<<<< HEAD
                     multiline=True,
-=======
                     enable_history_search=True,
->>>>>>> 9e39b3b4
                     key_bindings_registry=self.key_bindings_manager.registry,
                     display_completions_in_columns=multicolumn)
 
