--- conflicted
+++ resolved
@@ -54,15 +54,6 @@
 def test_eval_recursive_callable_partial(xonsh_builtins):
     xonsh_builtins.__xonsh_env__ = Env(HOME=os.path.expanduser('~'))
     assert ALIASES.get('indirect_cd')(['arg2', 'arg3']) == ['..', 'arg2', 'arg3']
-
-<<<<<<< HEAD
-=======
-@pytest.mark.skipif(ON_WINDOWS, reason='Unix stuff')
-def test_eval_recursive_callable_partial():
-    env = Env(HOME=os.path.expanduser('~'))
-    with mock_xonsh_env(env):
-        assert ALIASES.get('indirect_cd')(['arg2', 'arg3']) == ['..', 'arg2', 'arg3']
->>>>>>> 6a0b9bd6
 
 class TestWhich:
     # Tests for the _whichgen function which is the only thing we
