# -*- coding: utf-8 -*-
"""Tests the xonsh builtins."""
from __future__ import unicode_literals, print_function
import os
import re
import builtins
import types
from ast import AST

import pytest

from xonsh import built_ins
from xonsh.built_ins import reglob, pathsearch, helper, superhelper, \
    ensure_list_of_strs, list_of_strs_or_callables, regexsearch, \
<<<<<<< HEAD
    globsearch, expand_path
=======
    globsearch, convert_macro_arg, macro_context, call_macro
>>>>>>> 9754098e
from xonsh.environ import Env

from tools import skip_if_on_windows


HOME_PATH = os.path.expanduser('~')


@pytest.fixture(autouse=True)
def xonsh_execer_autouse(xonsh_execer):
    return xonsh_execer

@pytest.mark.parametrize('testfile', reglob('test_.*'))
def test_reglob_tests(testfile):
    assert (testfile.startswith('test_'))


@pytest.fixture
def home_env(xonsh_builtins):
    """Set `__xonsh_env__ ` to a new Env instance on `xonsh_builtins`"""
    xonsh_builtins.__xonsh_env__ = Env(HOME=HOME_PATH)
    return xonsh_builtins


@skip_if_on_windows
def test_repath_backslash(home_env):
    exp = os.listdir(HOME_PATH)
    exp = {p for p in exp if re.match(r'\w\w.*', p)}
    exp = {os.path.join(HOME_PATH, p) for p in exp}
    obs = set(pathsearch(regexsearch, r'~/\w\w.*'))
    assert exp ==  obs


@skip_if_on_windows
def test_repath_HOME_PATH_itself(home_env):
    exp = HOME_PATH
    obs = pathsearch(regexsearch, '~')
    assert 1 ==  len(obs)
    assert exp ==  obs[0]


@skip_if_on_windows
def test_repath_HOME_PATH_contents(home_env):
    exp = os.listdir(HOME_PATH)
    exp = {os.path.join(HOME_PATH, p) for p in exp}
    obs = set(pathsearch(regexsearch, '~/.*'))
    assert exp ==  obs


@skip_if_on_windows
def test_repath_HOME_PATH_var(home_env):
    exp = HOME_PATH
    obs = pathsearch(regexsearch, '$HOME')
    assert 1 ==  len(obs)
    assert exp ==  obs[0]


@skip_if_on_windows
def test_repath_HOME_PATH_var_brace(home_env):
    exp = HOME_PATH
    obs = pathsearch(regexsearch, '${"HOME"}')
    assert 1 ==  len(obs)
    assert exp ==  obs[0]


def test_helper_int(home_env):
    helper(int, 'int')

def test_helper_helper(home_env):
    helper(helper, 'helper')

def test_helper_env(home_env):
    helper(Env, 'Env')

def test_superhelper_int(home_env):
    superhelper(int, 'int')

def test_superhelper_helper(home_env):
    superhelper(helper, 'helper')

def test_superhelper_env(home_env):
    superhelper(Env, 'Env')


@pytest.mark.parametrize('exp, inp', [
    (['yo'], 'yo'),
    (['yo'], ['yo']),
    (['42'], 42),
    (['42'], [42])
])
def test_ensure_list_of_strs(exp, inp):
    obs = ensure_list_of_strs(inp)
    assert exp == obs


f = lambda x: 20
@pytest.mark.parametrize('exp, inp', [
    (['yo'], 'yo'),
    (['yo'], ['yo']),
    (['42'], 42),
    (['42'], [42]),
    ([f], f),
    ([f], [f])
])
def test_list_of_strs_or_callables(exp, inp):
    obs = list_of_strs_or_callables(inp)
    assert exp == obs


<<<<<<< HEAD
@pytest.mark.parametrize('s', [
    '~',
    '~/',
    'x=~/place',
    'one:~/place',
    'one:~/place:~/yo',
    '~/one:~/place:~/yo',
    ])
def test_expand_path(s, home_env):
    if os.sep != '/':
        s = s.replace('/', os.sep)
    if os.pathsep != ':':
        s = s.replace(':', os.pathsep)
    assert expand_path(s) == s.replace('~', HOME_PATH)
=======
@pytest.mark.parametrize('kind', [str, 's', 'S', 'str', 'string'])
def test_convert_macro_arg_str(kind):
    raw_arg = 'value'
    arg = convert_macro_arg(raw_arg, kind, None, None)
    assert arg is raw_arg


@pytest.mark.parametrize('kind', [AST, 'a', 'Ast'])
def test_convert_macro_arg_ast(kind):
    raw_arg = '42'
    arg = convert_macro_arg(raw_arg, kind, {}, None)
    assert isinstance(arg, AST)


@pytest.mark.parametrize('kind', [types.CodeType, compile, 'c', 'code',
                                  'compile'])
def test_convert_macro_arg_code(kind):
    raw_arg = '42'
    arg = convert_macro_arg(raw_arg, kind, {}, None)
    assert isinstance(arg, types.CodeType)


@pytest.mark.parametrize('kind', [eval, None, 'v', 'eval'])
def test_convert_macro_arg_eval(kind):
    # literals
    raw_arg = '42'
    arg = convert_macro_arg(raw_arg, kind, {}, None)
    assert arg == 42
    # exprs
    raw_arg = 'x + 41'
    arg = convert_macro_arg(raw_arg, kind, {}, {'x': 1})
    assert arg == 42


@pytest.mark.parametrize('kind', [exec, 'x', 'exec'])
def test_convert_macro_arg_exec(kind):
    # at global scope
    raw_arg = 'def f(x, y):\n    return x + y'
    glbs = {}
    arg = convert_macro_arg(raw_arg, kind, glbs, None)
    assert arg is None
    assert 'f' in glbs
    assert glbs['f'](1, 41) == 42
    # at local scope
    raw_arg = 'def g(z):\n    return x + z\ny += 42'
    glbs = {'x': 40}
    locs = {'y': 1}
    arg = convert_macro_arg(raw_arg, kind, glbs, locs)
    assert arg is None
    assert 'g' in locs
    assert locs['g'](1) == 41
    assert 'y' in locs
    assert locs['y'] == 43


@pytest.mark.parametrize('kind', [type, 't', 'type'])
def test_convert_macro_arg_eval(kind):
    # literals
    raw_arg = '42'
    arg = convert_macro_arg(raw_arg, kind, {}, None)
    assert arg is int
    # exprs
    raw_arg = 'x + 41'
    arg = convert_macro_arg(raw_arg, kind, {}, {'x': 1})
    assert arg is int


def test_macro_context():
    def f():
        pass
    with macro_context(f, True, True):
        assert f.macro_globals
        assert f.macro_locals
    assert not hasattr(f, 'macro_globals')
    assert not hasattr(f, 'macro_locals')


@pytest.mark.parametrize('arg', ['x', '42', 'x + y'])
def test_call_macro_str(arg):
    def f(x : str):
        return x
    rtn = call_macro(f, [arg], None, None)
    assert rtn is arg


@pytest.mark.parametrize('arg', ['x', '42', 'x + y'])
def test_call_macro_ast(arg):
    def f(x : AST):
        return x
    rtn = call_macro(f, [arg], {}, None)
    assert isinstance(rtn, AST)


@pytest.mark.parametrize('arg', ['x', '42', 'x + y'])
def test_call_macro_code(arg):
    def f(x : compile):
        return x
    rtn = call_macro(f, [arg], {}, None)
    assert isinstance(rtn, types.CodeType)


@pytest.mark.parametrize('arg', ['x', '42', 'x + y'])
def test_call_macro_eval(arg):
    def f(x : eval):
        return x
    rtn = call_macro(f, [arg], {'x': 42, 'y': 0}, None)
    assert rtn == 42


@pytest.mark.parametrize('arg', ['if y:\n    pass',
                                 'if 42:\n    pass',
                                 'if x + y:\n    pass'])
def test_call_macro_exec(arg):
    def f(x : exec):
        return x
    rtn = call_macro(f, [arg], {'x': 42, 'y': 0}, None)
    assert rtn is None


@pytest.mark.parametrize('arg', ['x', '42', 'x + y'])
def test_call_macro_raw_arg(arg):
    def f(x : str):
        return x
    rtn = call_macro(f, ['*', arg], {'x': 42, 'y': 0}, None)
    assert rtn == 42


@pytest.mark.parametrize('arg', ['x', '42', 'x + y'])
def test_call_macro_raw_kwarg(arg):
    def f(x : str):
        return x
    rtn = call_macro(f, ['*', 'x=' + arg], {'x': 42, 'y': 0}, None)
    assert rtn == 42


@pytest.mark.parametrize('arg', ['x', '42', 'x + y'])
def test_call_macro_raw_kwargs(arg):
    def f(x : str):
        return x
    rtn = call_macro(f, ['*', '**{"x" :' + arg + '}'], {'x': 42, 'y': 0}, None)
    assert rtn == 42
>>>>>>> 9754098e
<|MERGE_RESOLUTION|>--- conflicted
+++ resolved
@@ -12,11 +12,7 @@
 from xonsh import built_ins
 from xonsh.built_ins import reglob, pathsearch, helper, superhelper, \
     ensure_list_of_strs, list_of_strs_or_callables, regexsearch, \
-<<<<<<< HEAD
-    globsearch, expand_path
-=======
-    globsearch, convert_macro_arg, macro_context, call_macro
->>>>>>> 9754098e
+    globsearch, expand_path, convert_macro_arg, macro_context, call_macro
 from xonsh.environ import Env
 
 from tools import skip_if_on_windows
@@ -126,7 +122,6 @@
     assert exp == obs
 
 
-<<<<<<< HEAD
 @pytest.mark.parametrize('s', [
     '~',
     '~/',
@@ -141,7 +136,7 @@
     if os.pathsep != ':':
         s = s.replace(':', os.pathsep)
     assert expand_path(s) == s.replace('~', HOME_PATH)
-=======
+
 @pytest.mark.parametrize('kind', [str, 's', 'S', 'str', 'string'])
 def test_convert_macro_arg_str(kind):
     raw_arg = 'value'
@@ -282,5 +277,4 @@
     def f(x : str):
         return x
     rtn = call_macro(f, ['*', '**{"x" :' + arg + '}'], {'x': 42, 'y': 0}, None)
-    assert rtn == 42
->>>>>>> 9754098e
+    assert rtn == 42