--- conflicted
+++ resolved
@@ -28,13 +28,9 @@
 @pytest.yield_fixture
 def xonsh_builtins():
     """Mock out most of the builtins xonsh attributes."""
-<<<<<<< HEAD
     builtins.__xonsh_env__ = DummyEnv()
-=======
-    builtins.__xonsh_env__ = {}
     if ON_WINDOWS:
         builtins.__xonsh_env__['PATHEXT'] = ['.EXE', '.BAT', '.CMD']
->>>>>>> 09e66f63
     builtins.__xonsh_ctx__ = {}
     builtins.__xonsh_shell__ = DummyShell()
     builtins.__xonsh_help__ = lambda x: x
